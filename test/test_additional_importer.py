import pytest
import shutil
import tempfile
from pathlib import Path
import re

import pycldf
import openpyxl

from lexedata.importer.excelsinglewordlist import (
    read_single_excel_sheet,
    ImportLanguageReport,
)

from test_form_matcher import MockSingleExcelSheet


def copy_cldf_wordlist_no_bib(cldf_wordlist):
    # Copy the dataset metadata file to a temporary directory.
    original = Path(__file__).parent / cldf_wordlist
    dirname = Path(tempfile.mkdtemp(prefix="lexedata-test"))
    target = dirname / original.name
    shutil.copyfile(original, target)
    # Create empty (because of the empty row list passed) csv files for the
    # dataset, one for each table, with only the appropriate headers in there.
    dataset = pycldf.Dataset.from_metadata(target)
    for table in dataset.tables:
        shutil.copyfile(
            original.parent / str(table.url), target.parent / str(table.url)
        )
    # Return the dataset API handle, which knows the metadata and tables.
    return dataset, original


@pytest.fixture(
    params=[
        (
            "data/cldf/smallmawetiguarani/cldf-metadata.json",
            "data/excel/test_single_excel_maweti.xlsx",
            "English",
        )
    ]
)
def single_import_parameters(request):
    original = Path(__file__).parent / request.param[0]
    dataset, original = copy_cldf_wordlist_no_bib(original)
    excel = Path(__file__).parent / request.param[1]
    concept_name = request.param[2]
    return dataset, original, excel, concept_name


def test_add_new_forms_maweti(single_import_parameters):
    dataset, original, excel, concept_name = single_import_parameters
    excel = openpyxl.load_workbook(excel)
    c_f_id = dataset["FormTable", "id"].name
    c_c_id = dataset["ParameterTable", "id"].name
    c_c_name = dataset["ParameterTable", "name"].name
    concepts = {c[c_c_name]: c[c_c_id] for c in dataset["ParameterTable"]}
    old_form_ids = {row[c_f_id] for row in dataset["FormTable"]}
    sheet = [sheet for sheet in excel.sheetnames]
    for sheet in sheet:
        read_single_excel_sheet(
            dataset=dataset,
            sheet=excel[sheet],
            entries_to_concepts=concepts,
            concept_column=concept_name,
        )
    new_form_ids = {row[c_f_id] for row in dataset["FormTable"]}
    assert new_form_ids - old_form_ids == {"ache_one_1"}


def test_import_error_missing_parameter_column(single_import_parameters):
    dataset, original, excel, concept_name = single_import_parameters
    c_c_id = dataset["ParameterTable", "id"].name
    c_c_name = dataset["ParameterTable", "name"].name
    concepts = {c[c_c_name]: c[c_c_id] for c in dataset["ParameterTable"]}
    sheet = MockSingleExcelSheet(
        [
            [
                "variants",
                "Form",
                "phonemic",
                "orthographic",
                "Segments",
                "procedural_comment",
                "Comment",
                "Source",
                "phonetic",
            ],
            [],
        ]
    )
    with pytest.raises(
        AssertionError, match=f"Could not find concept column {concept_name} in .*"
    ):
        read_single_excel_sheet(
            dataset=dataset,
            sheet=sheet,
            entries_to_concepts=concepts,
            concept_column=concept_name,
        )


def test_missing_columns1(single_import_parameters):
    dataset, original, excel, concept_name = single_import_parameters
    c_c_id = dataset["ParameterTable", "id"].name
    c_c_name = dataset["ParameterTable", "name"].name
    concepts = {c[c_c_name]: c[c_c_id] for c in dataset["ParameterTable"]}
    sheet = MockSingleExcelSheet(
        [
            [
                "variants",
                "Form",
                "Segments",
                "procedural_comment",
                "Comment",
                "Source",
                "phonetic",
                "phonemic",
            ],
            [],
        ]
    )
    with pytest.raises(
<<<<<<< HEAD
        ValueError, match=".* Excel sheet MockSingleExcelSheet is missing columns {'orthographic'}.* "
                          ".* use --ignore-missing-excel-columns .*"
=======
        ValueError,
        match="Your Excel sheet MockSingleExcelSheet is missing columns {'orthographic'}. "
        "Clean up your data, or use --ignore-missing-excel-columns to import anyway and "
        "leave these columns empty in the dataset for the newly imported forms.",
>>>>>>> 40c523a8
    ):
        read_single_excel_sheet(
            dataset=dataset,
            sheet=sheet,
            entries_to_concepts=concepts,
            concept_column=concept_name,
        )


def test_missing_columns2(single_import_parameters, caplog):
    dataset, original, excel, concept_name = single_import_parameters
    c_c_id = dataset["ParameterTable", "id"].name
    c_c_name = dataset["ParameterTable", "name"].name
    concepts = {c[c_c_name]: c[c_c_id] for c in dataset["ParameterTable"]}
    sheet = MockSingleExcelSheet(
        [
            [
                "variants",
                "Form",
                "Segments",
                "procedural_comment",
                "Comment",
                "Source",
                "phonetic",
                "phonemic",
                "superfluous",
                "superfluous2",
            ],
            [],
        ]
    )
    with pytest.raises(ValueError):
        read_single_excel_sheet(
            dataset=dataset,
            sheet=sheet,
            entries_to_concepts=concepts,
            concept_column="English",
            ignore_missing=True,
        )
    assert re.match(
        ".* Excel sheet MockSingleExcelSheet is missing columns {'orthographic'}.* ",
        caplog.text
    )


def test_superfluous_columns1(single_import_parameters):
    dataset, original, excel, concept_name = single_import_parameters
    c_c_id = dataset["ParameterTable", "id"].name
    c_c_name = dataset["ParameterTable", "name"].name
    concepts = {c[c_c_name]: c[c_c_id] for c in dataset["ParameterTable"]}
    sheet = MockSingleExcelSheet(
        [
            [
                "variants",
                "Form",
                "Segments",
                "procedural_comment",
                "Comment",
                "Source",
                "phonetic",
                "phonemic",
                "orthographic",
                "superfluous",
            ],
            [],
        ]
    )
    with pytest.raises(
        ValueError,
<<<<<<< HEAD
        match=".* Excel sheet MockSingleExcelSheet contained unexpected columns {'superfluous'}.*"
              ".* use --ignore-superfluous-excel-columns .*"
=======
        match="Your Excel sheet MockSingleExcelSheet contained unexpected columns {'superfluous'}. "
        "Clean up your data, or use --ignore-superfluous-excel-columns to import the data anyway "
        "and ignore these columns.",
>>>>>>> 40c523a8
    ):
        read_single_excel_sheet(
            dataset=dataset,
            sheet=sheet,
            entries_to_concepts=concepts,
            concept_column="English",
        )


def test_superfluous_columns2(single_import_parameters, caplog):
    dataset, original, excel, concept_name = single_import_parameters
    c_c_id = dataset["ParameterTable", "id"].name
    c_c_name = dataset["ParameterTable", "name"].name
    concepts = {c[c_c_name]: c[c_c_id] for c in dataset["ParameterTable"]}
    sheet = MockSingleExcelSheet(
        [
            [
                "variants",
                "Form",
                "Segments",
                "procedural_comment",
                "Comment",
                "Source",
                "phonetic",
                "phonemic",
                "orthographic",
                "superfluous",
            ],
            [],
        ]
    )
<<<<<<< HEAD
    # AssertionError on concept column not in excel header
    with pytest.raises(
         AssertionError
    ) as err:
=======
    with pytest.raises(AssertionError):
>>>>>>> 40c523a8
        read_single_excel_sheet(
            dataset=dataset,
            sheet=sheet,
            entries_to_concepts=concepts,
            concept_column="English",
            ignore_superfluous=True,
        )
    assert re.match(
        r".* Excel sheet MockSingleExcelSheet .* {'superfluous'}. These columns will be ignored.*",
        caplog.text
    )


<<<<<<< HEAD
def test_no_concept_separator(single_import_parameters, caplog):
    dataset, original, excel, concept_name = single_import_parameters
    # delete parameterReference separator and store met
    dataset["FormTable", "parameterReference"].separator = None
    dataset.write_metadata()
    concepts = dict()
    sheet = MockSingleExcelSheet(
        [
            [
                "variants",
                "Form",
                "Segments",
                "procedural_comment",
                "Comment",
                "Source",
                "phonetic",
                'phonemic',
            ],
            [],
        ]
    )
    # ValueError on missing column
    with pytest.raises(
            ValueError
    ):
        read_single_excel_sheet(
            dataset=dataset,
            sheet=sheet,
            entries_to_concepts=concepts,
            concept_column="English",
        )
    assert re.match(
        r".* add a separator to your FormTable #parameterReference "
        r"in the Metadata.json To find potential polysemies, run lexedata.report.list_homophones.*",
        caplog.text
    )


def test_concept_separator(single_import_parameters, caplog):
    # set logger level to info
    import logging
    caplog.set_level(logging.INFO)

    dataset, original, excel, concept_name = single_import_parameters
    c_f_concept = dataset["FormTable", "parameterReference"].name
    match_form = [c_f_concept]
    concepts = dict()
    sheet = MockSingleExcelSheet(
        [
            [
                "variants",
                "Form",
                "Segments",
                "procedural_comment",
                "Comment",
                "Source",
                "phonetic",
                'phonemic',
            ],
            [],
        ]
    )
    # ValueError on missing column
    with pytest.raises(
            ValueError
    ):
        read_single_excel_sheet(
            dataset=dataset,
            sheet=sheet,
            entries_to_concepts=concepts,
            match_form=match_form,
            concept_column="English",
        )
    print(caplog.text)
    assert re.match(
        r".*Matching by concept enabled.* run lexedata.report.list_homophones.*",
        caplog.text
    )
=======
def test_no_concept_separator(single_import_parameters):
    import json

    dataset, original, excel, concept_name = single_import_parameters
    # delete parameterReference separator and store met
    json_file = dataset.tablegroup._fname
    with json_file.open("r+") as metadata_file:
        metadata = json.load(metadata_file)
        # del metadata["tables"][0]["tableSchema"]["columns"][2]["separator"]
        json.dump(metadata, metadata_file)
        # metadata_file.write("\n")
    dataset = pycldf.Dataset.from_metadata(dataset.tablegroup._fname)


>>>>>>> 40c523a8
#############################
# Test report functionality #
#############################


def test_import_report_new_language(single_import_parameters):
    dataset, original, excel, concept_name = single_import_parameters
    c_c_id = dataset["ParameterTable", "id"].name
    c_c_name = dataset["ParameterTable", "name"].name
    concepts = {c[c_c_name]: c[c_c_id] for c in dataset["ParameterTable"]}
    mocksheet = MockSingleExcelSheet(
        [
            [
                "English",
                "Form",
                "phonemic",
                "orthographic",
                "Segments",
                "procedural_comment",
                "Comment",
                "Source",
                "phonetic",
                "variants",
            ],
            [
                "one",
                "form",
                "phonemic",
                "orthographic",
                "f o r m",
                "-",
                "None",
                "source[10]",
                "phonetic",
                "",
            ],
        ]
    )
    mocksheet.title = "new_language"
    # Import this single form in a new language
    assert read_single_excel_sheet(
        dataset=dataset,
        sheet=mocksheet,
        entries_to_concepts=concepts,
        concept_column=concept_name,
    ) == {
        "new_language": ImportLanguageReport(
            is_new_language=True, new=1, existing=0, skipped=0, concepts=0
        )
    }


def test_import_report_existing_form(single_import_parameters):
    dataset, original, excel, concept_name = single_import_parameters
    c_c_id = dataset["ParameterTable", "id"].name
    c_c_name = dataset["ParameterTable", "name"].name
    concepts = {c[c_c_name]: c[c_c_id] for c in dataset["ParameterTable"]}
    mocksheet = MockSingleExcelSheet(
        [
            [
                "English",
                "Form",
                "phonemic",
                "orthographic",
                "Segments",
                "procedural_comment",
                "Comment",
                "Source",
                "phonetic",
                "variants",
            ],
            [
                "one",
                "form",
                "phonemic",
                "orthographic",
                "f o r m",
                "-",
                "None",
                "source[10]",
                "phonetic",
                "",
            ],
        ]
    )
    mocksheet.title = "new_language"
    # Import this single form in a new language
    read_single_excel_sheet(
        dataset=dataset,
        sheet=mocksheet,
        entries_to_concepts=concepts,
        concept_column=concept_name,
    )
    # Import it again, now both form and language should be existing
    assert read_single_excel_sheet(
        dataset=dataset,
        sheet=mocksheet,
        entries_to_concepts=concepts,
        concept_column=concept_name,
    ) == {
        "new_language": ImportLanguageReport(
            # TODO: Actually, this isn't a new language. The difference between
            # adding forms for a language that is not in the LanguageTable yet,
            # but already has forms in the FormTable, and adding something
            # completely new, is washed out by read_single_language. The
            # interpretation of “Does this language still need to be added to
            # the LanguageTable?” for is_new_language is consistent.
            is_new_language=True,
            new=0,
            existing=1,
            skipped=0,
            concepts=0,
        )
    }


def test_import_report_skipped(single_import_parameters):
    dataset, original, excel, concept_name = single_import_parameters
    c_c_id = dataset["ParameterTable", "id"].name
    c_c_name = dataset["ParameterTable", "name"].name
    concepts = {c[c_c_name]: c[c_c_id] for c in dataset["ParameterTable"]}
    mocksheet = MockSingleExcelSheet(
        [
            [
                "English",
                "Form",
                "phonemic",
                "orthographic",
                "Segments",
                "procedural_comment",
                "Comment",
                "Source",
                "phonetic",
                "variants",
            ],
            [
                "FAKE",
                "form",
                "phonemic",
                "orthographic",
                "f o r m",
                "-",
                "None",
                "source[10]",
                "phonetic",
                "",
            ],
        ]
    )
    mocksheet.title = "new_language"
    assert read_single_excel_sheet(
        dataset=dataset,
        sheet=mocksheet,
        entries_to_concepts=concepts,
        concept_column=concept_name,
    ) == {
<<<<<<< HEAD
               "new_language": ImportLanguageReport(
                   is_new_language=True,
                   new=0,
                   existing=0,
                   skipped=1,
                   concepts=0,
               )
           }
=======
        "new_language": ImportLanguageReport(
            # TODO: Actually, this isn't a new language. The difference between
            # adding forms for a language that is not in the LanguageTable yet,
            # but already has forms in the FormTable, and adding something
            # completely new, is washed out by read_single_language. The
            # interpretation of “Does this language still need to be added to
            # the LanguageTable?” for is_new_language is consistent.
            is_new_language=True,
            new=0,
            existing=0,
            skipped=1,
            concepts=0,
        )
    }
>>>>>>> 40c523a8
<|MERGE_RESOLUTION|>--- conflicted
+++ resolved
@@ -122,15 +122,8 @@
         ]
     )
     with pytest.raises(
-<<<<<<< HEAD
         ValueError, match=".* Excel sheet MockSingleExcelSheet is missing columns {'orthographic'}.* "
                           ".* use --ignore-missing-excel-columns .*"
-=======
-        ValueError,
-        match="Your Excel sheet MockSingleExcelSheet is missing columns {'orthographic'}. "
-        "Clean up your data, or use --ignore-missing-excel-columns to import anyway and "
-        "leave these columns empty in the dataset for the newly imported forms.",
->>>>>>> 40c523a8
     ):
         read_single_excel_sheet(
             dataset=dataset,
@@ -200,14 +193,8 @@
     )
     with pytest.raises(
         ValueError,
-<<<<<<< HEAD
         match=".* Excel sheet MockSingleExcelSheet contained unexpected columns {'superfluous'}.*"
               ".* use --ignore-superfluous-excel-columns .*"
-=======
-        match="Your Excel sheet MockSingleExcelSheet contained unexpected columns {'superfluous'}. "
-        "Clean up your data, or use --ignore-superfluous-excel-columns to import the data anyway "
-        "and ignore these columns.",
->>>>>>> 40c523a8
     ):
         read_single_excel_sheet(
             dataset=dataset,
@@ -239,14 +226,8 @@
             [],
         ]
     )
-<<<<<<< HEAD
     # AssertionError on concept column not in excel header
-    with pytest.raises(
-         AssertionError
-    ) as err:
-=======
     with pytest.raises(AssertionError):
->>>>>>> 40c523a8
         read_single_excel_sheet(
             dataset=dataset,
             sheet=sheet,
@@ -260,7 +241,6 @@
     )
 
 
-<<<<<<< HEAD
 def test_no_concept_separator(single_import_parameters, caplog):
     dataset, original, excel, concept_name = single_import_parameters
     # delete parameterReference separator and store met
@@ -339,22 +319,7 @@
         r".*Matching by concept enabled.* run lexedata.report.list_homophones.*",
         caplog.text
     )
-=======
-def test_no_concept_separator(single_import_parameters):
-    import json
-
-    dataset, original, excel, concept_name = single_import_parameters
-    # delete parameterReference separator and store met
-    json_file = dataset.tablegroup._fname
-    with json_file.open("r+") as metadata_file:
-        metadata = json.load(metadata_file)
-        # del metadata["tables"][0]["tableSchema"]["columns"][2]["separator"]
-        json.dump(metadata, metadata_file)
-        # metadata_file.write("\n")
-    dataset = pycldf.Dataset.from_metadata(dataset.tablegroup._fname)
-
-
->>>>>>> 40c523a8
+
 #############################
 # Test report functionality #
 #############################
@@ -511,7 +476,6 @@
         entries_to_concepts=concepts,
         concept_column=concept_name,
     ) == {
-<<<<<<< HEAD
                "new_language": ImportLanguageReport(
                    is_new_language=True,
                    new=0,
@@ -520,19 +484,3 @@
                    concepts=0,
                )
            }
-=======
-        "new_language": ImportLanguageReport(
-            # TODO: Actually, this isn't a new language. The difference between
-            # adding forms for a language that is not in the LanguageTable yet,
-            # but already has forms in the FormTable, and adding something
-            # completely new, is washed out by read_single_language. The
-            # interpretation of “Does this language still need to be added to
-            # the LanguageTable?” for is_new_language is consistent.
-            is_new_language=True,
-            new=0,
-            existing=0,
-            skipped=1,
-            concepts=0,
-        )
-    }
->>>>>>> 40c523a8
