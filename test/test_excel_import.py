--- conflicted
+++ resolved
@@ -5,7 +5,7 @@
 import pycldf
 import openpyxl
 
-from fixtures import copy_metadata, copy_to_temp
+from util import copy_metadata, copy_to_temp
 import lexedata.importer.excel_matrix as f
 
 
@@ -14,9 +14,6 @@
     return Path(__file__).parent / "data/cldf/defective_dataset/empty_excel.xlsx"
 
 
-<<<<<<< HEAD
-def test_no_wordlist_and_no_cogsets(fs):
-=======
 # TODO: have a look at this test. just trying to pass codecov
 def test_db_chache():
     copy = copy_metadata(Path(__file__).parent / "data/cldf/minimal/cldf-metadata.json")
@@ -33,8 +30,6 @@
 
 
 def test_no_wordlist_and_no_cogsets():
-
->>>>>>> 6e7ae451
     with pytest.raises(argparse.ArgumentError) as err:
         # mock empty json file
         fs.create_file("invented_path", contents="{}")
