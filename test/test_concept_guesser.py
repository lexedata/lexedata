import re
import logging
from pathlib import Path
import logging
import tempfile
import shutil

import pytest
import pycldf
<<<<<<< HEAD
import re
=======
from csvw.metadata import URITemplate
>>>>>>> c6c36ae6

from lexedata.edit.add_central_concepts import (
    add_central_concepts_to_cognateset_table,
)
from lexedata.edit.add_concepticon import (
    create_concepticon_for_concepts,
    add_concepticon_definitions,
)


# TODO: Discuss this with Gereon. This fixture seems dangerous as we call a function that we test at another place
@pytest.fixture(params=["data/cldf/smallmawetiguarani/cldf-metadata.json"])
def copy_wordlist_add_concepticons(request):
    original = Path(__file__).parent / request.param
    dirname = Path(tempfile.mkdtemp(prefix="lexedata-test"))
    target = dirname / original.name
    shutil.copyfile(original, target)
    dataset = pycldf.Dataset.from_metadata(original)
    for table in dataset.tables:
        link = Path(str(table.url))
        o = original.parent / link
        t = target.parent / link
        shutil.copyfile(o, t)
    dataset = pycldf.Dataset.from_metadata(target)
    create_concepticon_for_concepts(
        dataset=dataset,
        language=[],
        overwrite=False,
        concepticon_glosses=False,
        concepticon_definition=False,
        status_update=None,
    )
    return target, dataset


<<<<<<< HEAD
def test_value_error_no_concepticon_reference_for_concepts(caplog):
    dataset = pycldf.Dataset.from_metadata(
        Path(__file__).parent / "data/cldf/smallmawetiguarani/cldf-metadata.json"
    )
    with pytest.raises(
        ValueError,
    ):
        with caplog.at_level(logging.INFO):
            add_central_concepts_to_cognateset_table(
                dataset=dataset,
                add_column=False,
            )
    assert re.search(r"Dataset .* .*", caplog.text)


def test_value_error_no_parameter_reference_for_cognateset(
    copy_wordlist_add_concepticons,
):
    target, dataset = copy_wordlist_add_concepticons
    with pytest.raises(
        ValueError,
        match="Dataset .* had no parameterReference column in a CognatesetTable.*",
    ):
        add_central_concepts_to_cognateset_table(dataset, add_column=False)


=======
>>>>>>> c6c36ae6
def test_concepticon_id_of_concepts_correct(copy_wordlist_add_concepticons):
    target, dataset = copy_wordlist_add_concepticons
    c_concepticon = dataset["ParameterTable", "concepticonReference"].name
    concepticon_for_concepts = [
        str(row[c_concepticon]) for row in dataset["ParameterTable"]
    ]
    assert concepticon_for_concepts == [
        "1493",
        "None",
        "1498",
        "None",
        "492",
        "None",
        "1500",
        "None",
        "493",
        "1277",
    ]


def test_add_concepts_to_maweti_cognatesets(copy_wordlist_add_concepticons):
    target, dataset = copy_wordlist_add_concepticons
    dataset = add_central_concepts_to_cognateset_table(dataset)
    c_core_concept = dataset["CognatesetTable", "parameterReference"].name
    c_id = dataset["CognatesetTable", "id"].name
    concepts_for_cognatesets = [
        (row[c_core_concept], row[c_id]) for row in dataset["CognatesetTable"]
    ]
    assert all(c[0] in c[1] for c in concepts_for_cognatesets)


def test_concepticon_reference_missing(caplog):
    original = Path(__file__).parent / "data/cldf/smallmawetiguarani/cldf-metadata.json"
    dirname = Path(tempfile.mkdtemp(prefix="lexedata-test"))
    target = dirname / original.name
    shutil.copyfile(original, target)
    dataset = pycldf.Dataset.from_metadata(target)
    with caplog.at_level(logging.ERROR):
        add_concepticon_definitions(dataset=dataset)
    assert re.search("no #concepticonReference", caplog.text)


def test_no_concepticon_definition_column_added(caplog):
    original = Path(__file__).parent / "data/cldf/smallmawetiguarani/cldf-metadata.json"
    dirname = Path(tempfile.mkdtemp(prefix="lexedata-test"))
    target = dirname / original.name
    shutil.copyfile(original, target)
    dataset = pycldf.Dataset.from_metadata(target)
    dataset.add_columns("ParameterTable", "Concepticon_ID")
    c = dataset["ParameterTable"].tableSchema.columns[-1]
    c.valueUrl = "http://concepticon.clld.org/parameters/{Concepticon_ID}"
    c.propertyUrl = URITemplate(
        "http://cldf.clld.org/v1.0/terms.rdf#concepticonReference"
    )
    dataset.add_columns("ParameterTable", "Concepticon_Definition")
    dataset.write_metadata()
    dataset.write(ParameterTable=[])
    with caplog.at_level(logging.INFO):
        add_concepticon_definitions(dataset=dataset)
    assert re.search("[oO]verwrit.*existing Concepticon_Definition", caplog.text)


def test_concepticon_definitions(copy_wordlist_add_concepticons):
    target, dataset = copy_wordlist_add_concepticons
    column_name = "Concepticon_Definition"
    add_concepticon_definitions(
        dataset=dataset,
        column_name=column_name,
    )

    concepticon_definitions = [
        str(row[column_name]) for row in dataset["ParameterTable"]
    ]
    assert concepticon_definitions == [
        "The natural number one (1).",
        "None",
        "The natural number two (2).",
        "None",
        "The natural number three (3).",
        "None",
        "The natural number four (4).",
        "None",
        "The natural number five (5).",
        "That part of the fore limb below the forearm or wrist in primates (including humans).",
    ]<|MERGE_RESOLUTION|>--- conflicted
+++ resolved
@@ -1,17 +1,12 @@
 import re
 import logging
 from pathlib import Path
-import logging
 import tempfile
 import shutil
 
 import pytest
 import pycldf
-<<<<<<< HEAD
-import re
-=======
 from csvw.metadata import URITemplate
->>>>>>> c6c36ae6
 
 from lexedata.edit.add_central_concepts import (
     add_central_concepts_to_cognateset_table,
@@ -47,7 +42,6 @@
     return target, dataset
 
 
-<<<<<<< HEAD
 def test_value_error_no_concepticon_reference_for_concepts(caplog):
     dataset = pycldf.Dataset.from_metadata(
         Path(__file__).parent / "data/cldf/smallmawetiguarani/cldf-metadata.json"
@@ -74,8 +68,6 @@
         add_central_concepts_to_cognateset_table(dataset, add_column=False)
 
 
-=======
->>>>>>> c6c36ae6
 def test_concepticon_id_of_concepts_correct(copy_wordlist_add_concepticons):
     target, dataset = copy_wordlist_add_concepticons
     c_concepticon = dataset["ParameterTable", "concepticonReference"].name
