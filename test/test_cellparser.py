# -*- coding: utf-8 -*-
import pytest
import argparse
from pathlib import Path
import json
import logging
import re

import pycldf


from lexedata.edit.unicode_normalize import n
from lexedata.util import excel as c
from helper_functions import copy_metadata


@pytest.fixture(params=[r"data/cldf/smallmawetiguarani/cldf-metadata.json"])
def no_dialect(request):
    # Copy the dataset metadata file to a temporary directory.
    target = copy_metadata(Path(__file__).parent / request.param)
<<<<<<< HEAD
    with open(target, "r+", encoding="utf8") as file:
=======
    with open(target, "r", encoding="utf-8") as file:
>>>>>>> df6cb621
        j = json.load(file)
        j["special:fromexcel"] = {}
        j["tables"][0] = {
            "dc:conformsTo": "http://cldf.clld.org/v1.0/terms.rdf#FormTable",
            "dc:extent": 2,
            "tableSchema": {
                "columns": [
                    {
                        "datatype": "string",
                        "propertyUrl": "http://cldf.clld.org/v1.0/terms.rdf#id",
                        "name": "ID",
                    }
                ],
                "primaryKey": ["ID"],
            },
            "url": "forms.csv",
        }

    with open(target, "w") as file:
        json.dump(j, file, indent=4)
    dataset = pycldf.Dataset.from_metadata(target)
    return dataset


def test_fields_of_formtable_no_value(no_dialect):
    dataset = no_dialect
    # missing field #value
    with pytest.raises(
        ValueError,
        match="Your metadata json file and your cell parser don’t match.*#value column.*",
    ):
        c.NaiveCellParser(dataset=dataset)


def test_fields_of_formtable_no_form(no_dialect):
    dataset = no_dialect
    dataset.add_columns("FormTable", "value")

    # missing field #form
    with pytest.raises(
        ValueError,
        match="Your metadata json file and your cell parser don’t match.*#form column.*",
    ):
        c.NaiveCellParser(dataset=dataset)


def test_fields_of_formtable_no_language_reference(no_dialect):
    dataset = no_dialect
    dataset.add_columns("FormTable", "value")
    dataset.add_columns("FormTable", "form")

    # missing field #languageReference
    with pytest.raises(
        ValueError,
        match="Your metadata json file and your cell parser don’t match.*#languageReference column.*",
    ):
        c.NaiveCellParser(dataset=dataset)


def test_fields_of_formtable_no_comment(no_dialect):
    dataset = no_dialect
    dataset.add_columns("FormTable", "value")
    dataset.add_columns("FormTable", "form")
    dataset.add_columns("FormTable", "languageReference")

    # test required fields of FormTable from CellParser
    # missing field #comment
    with pytest.raises(
        ValueError,
        match="Your metadata json file and your cell parser don’t match.*#comment.*",
    ):
        c.CellParser(dataset=dataset)


def test_fields_of_formtable_no_source(no_dialect):
    dataset = no_dialect
    dataset.add_columns("FormTable", "value")
    dataset.add_columns("FormTable", "form")
    dataset.add_columns("FormTable", "languageReference")
    dataset.add_columns("FormTable", "comment")

    # missing field #source
    with pytest.raises(
        ValueError,
        match="Your metadata json file and your cell parser don’t match.*#source.*",
    ):
        c.CellParser(dataset=dataset)


def test_fields_of_formtable_no_transcription(no_dialect):
    dataset = no_dialect
    dataset.add_columns("FormTable", "value")
    dataset.add_columns("FormTable", "form")
    dataset.add_columns("FormTable", "languageReference")
    dataset.add_columns("FormTable", "comment")
    dataset.add_columns("FormTable", "source")

    # missing transcription element
    with pytest.raises(
        AssertionError,
        match=r"Your metadata json file and your cell parser don’t match.*transcriptions \(at least one of "
        r"'orthographic', 'phonemic', and 'phonetic'\) to derive a #form.*",
    ):
        c.CellParser(
            dataset=dataset,
            element_semantics=[
                # ("[", "]", "phonetic", True),
                ("<", ">", "form", False),
                # ("/", "/", "phonemic", True),
                ("(", ")", "comment", False),
                ("{", "}", "source", False),
            ],
        )
<<<<<<< HEAD


# TODO: discuss with Gereon, these function might be deprecated
def n(s: str):
    return unicodedata.normalize("NFKC", s)
=======
>>>>>>> df6cb621


@pytest.fixture
def naive_parser():
    dataset = pycldf.Dataset.from_metadata(
        Path(__file__).parent / "data/cldf/smallmawetiguarani/cldf-metadata.json"
    )
    return c.NaiveCellParser(dataset)


def test_cellparser_default(naive_parser):
    assert naive_parser.parse_form("form ", "language") == {
        "Form": "form",
        "Language_ID": "language",
        "Value": "form ",
    }


@pytest.fixture
def parser():
    dataset = pycldf.Dataset.from_metadata(
        Path(__file__).parent / "data/cldf/smallmawetiguarani/cldf-metadata.json"
    )
    return c.CellParser(
        dataset,
        element_semantics=[
            ("/", "/", "phonemic", True),
            ("[", "]", "phonetic", True),
            ("<", ">", "orthographic", True),
            ("{", "}", "source", False),
            ("(", ")", "comment", False),
        ],
    )


def test_source_from_source_string1(parser):
    assert parser.source_from_source_string("{1}", "abui") == "abui_s1"


def test_source_from_source_string2(parser):
    assert parser.source_from_source_string("", "abui") == "abui_s"


def test_source_from_source_string3(parser):
    assert (
        parser.source_from_source_string("{Gul2020: p. 4}", "abui")
        == "abui_sgul2020[p. 4]"
    )


def test_misshaped_source(parser, caplog):
    # catch warning for misshaped source
    parser.source_from_source_string("{1:", "abui")
    assert re.search("In source {1:: Closing bracket '}' is missing.*", caplog.text)

<<<<<<< HEAD

def test_cellparser_separate_1(parser):
    assert list(
        parser.separate("[iɾũndɨ] (H.F.) (parir), (GIVE BIRTH) [mbohaˈpɨ]")
    ) == ["[iɾũndɨ] (H.F.) (parir)", "(GIVE BIRTH) [mbohaˈpɨ]"]


def test_cellparser_separate_2(parser):
    assert len(list(parser.separate("<tɨ̈nɨmpɨ̈'ä>[tɨ̃nɨ̃mpɨ̃ã; hɨnampɨʔa]"))) == 1
=======
>>>>>>> df6cb621

def test_cellparser_separate_1(parser):
    assert list(
        parser.separate("[iɾũndɨ] (H.F.) (parir), (GIVE BIRTH) [mbohaˈpɨ]")
    ) == ["[iɾũndɨ] (H.F.) (parir)", "(GIVE BIRTH) [mbohaˈpɨ]"]

<<<<<<< HEAD
=======

def test_cellparser_separate_2(parser):
    assert len(list(parser.separate("<tɨ̈nɨmpɨ̈'ä>[tɨ̃nɨ̃mpɨ̃ã; hɨnampɨʔa]"))) == 1


>>>>>>> df6cb621
def test_cellparser_separate_3(parser):
    assert list(parser.separate("hic, haec, hoc")) == ["hic", "haec", "hoc"]


def test_cellparser_separate_4(parser):
    assert list(parser.separate("hic (this, also: here); hoc")) == [
        "hic (this, also: here)",
        "hoc",
    ]


def test_cellparser_separate_5(parser):
    assert list(parser.separate("illic,")) == ["illic"]


def test_cellparser_separate_warning(parser, caplog):
    # catch logger warning for mismatching delimiters after separation
    list(parser.separate("hic (this, also: here", "B6: "))
    assert re.search(
        r".*hic \(this, also: here: Encountered mismatched closing delimiters.*",
        caplog.text,
    )


def test_cellparser_empty1(parser):
    # white spaces in excel cell
    assert parser.parse_form(" ", "language") is None


def test_cellparser_empty2(parser):
    assert parser.parse_form(" \t", "abui") is None


def test_cellparser_form_1(parser):
    form = parser.parse_form("<tɨ̈nɨmpɨ̈'ä>[tɨ̃nɨ̃mpɨ̃ã; hɨnampɨʔa]", "l1")
    assert [
        form["Source"],
        n(form["Value"]),
        n(form["orthographic"]),
        n(form["phonetic"]),
    ] == [
        {"l1_s1"},
        n("<tɨ̈nɨmpɨ̈'ä>[tɨ̃nɨ̃mpɨ̃ã; hɨnampɨʔa]"),
        n("tɨ̈nɨmpɨ̈'ä"),
        n("tɨ̃nɨ̃mpɨ̃ã; hɨnampɨʔa"),
    ]
    # assert form["Source"] == {"l1_s1"}
    # assert n(form["Value"]) == n("<tɨ̈nɨmpɨ̈'ä>[tɨ̃nɨ̃mpɨ̃ã; hɨnampɨʔa]")
    # assert n(form["orthographic"]) == n("tɨ̈nɨmpɨ̈'ä")
    # assert n(form["phonetic"]) == n("tɨ̃nɨ̃mpɨ̃ã; hɨnampɨʔa")


def test_cellparser_form_2(parser):
    form = parser.parse_form("/ta/ [ta.'ʔa] ['ta] (cabello púbico){4}", "language")
    assert form == {
        "Comment": "cabello púbico",
        "Language_ID": "language",
        "Source": {"language_s4"},
        "Value": "/ta/ [ta.'ʔa] ['ta] (cabello púbico){4}",
        "phonemic": "ta",
        "phonetic": "ta.'ʔa",
        "variants": ["['ta]"],
        "Form": "ta",
    }


def test_cellparser_form_3(parser):
    form = parser.parse_form("[dʒi'tɨka] {2} ~ [ʒi'tɨka] {2}", "language")
    assert form == {
        "Language_ID": "language",
        "Source": {"language_s2"},
        "Value": "[dʒi'tɨka] {2} ~ [ʒi'tɨka] {2}",
        "phonetic": "dʒi'tɨka",
        "variants": ["~[ʒi'tɨka]", "{2}"],
        "Form": "dʒi'tɨka",
    }


def test_cellparser_form_4(parser):
    form = parser.parse_form("[iɾũndɨ] (H.F.) (parir)", "language")
    assert form == {
        "Comment": "H.F.",
        "Source": {"language_s1"},
        "Value": "[iɾũndɨ] (H.F.) (parir)",
        "phonetic": "iɾũndɨ",
        "variants": ["(parir)"],
        "Form": "iɾũndɨ",
        "Language_ID": "language",
    }


def test_cellparser_form_5(parser):
    form = parser.parse_form("(GIVE BIRTH) [mbohaˈpɨ]", "language")
    assert form == {
        "Comment": "GIVE BIRTH",
        "Language_ID": "language",
        "Source": {"language_s1"},
        "Value": "(GIVE BIRTH) [mbohaˈpɨ]",
        "phonetic": "mbohaˈpɨ",
        "Form": "mbohaˈpɨ",
    }


def test_cellparser_form_6(parser):
    form = parser.parse_form("[dʒi'tɨka] ~ [ʒi'tɨka] {2} {2}", "language")
    assert form == {
        "Language_ID": "language",
        "Source": {"language_s2"},
        "Value": "[dʒi'tɨka] ~ [ʒi'tɨka] {2} {2}",
        "phonetic": "dʒi'tɨka",
        "variants": ["~[ʒi'tɨka]", "{2}"],
        "Form": "dʒi'tɨka",
    }


def test_cellparser_form_7(parser):
    # comment error due to not matching opening and closing brackets
    with pytest.raises(ValueError, match="had mismatching delimiters"):
        parser.parse_form(
            "<eniãcũpũ> (good-tasting (sweet honey, hard candy, chocolate candy, water))){2}",  # noqa: E501
            "language",
        )


def test_cellparser_unexpected_variant(parser, caplog):
    form = parser.parse_form(" /a/ [a.'ʔa] (cabello){4} /aʔa/", "language")
    assert form == {
        "Comment": "cabello",
        "Language_ID": "language",
        "Source": {"language_s4"},
        "Value": " /a/ [a.'ʔa] (cabello){4} /aʔa/",
        "phonemic": "a",
        "phonetic": "a.'ʔa",
        "variants": ["/aʔa/"],
        "Form": "a",
    } and re.search(
        "In form  .* Element /aʔa/ was an unexpected variant for phonemic.*",
        caplog.text,
    )


def test_parser_variant_lands_in_comment(caplog):
    caplog.set_level(logging.INFO)
    dataset = pycldf.Dataset.from_metadata(
        Path(__file__).parent / "data/cldf/smallmawetiguarani/cldf-metadata.json"
    )
    dataset.remove_columns("FormTable", "variants")
    parser = c.CellParser(
        dataset=dataset,
        element_semantics=[
            ("/", "/", "phonemic", True),
            ("[", "]", "phonetic", True),
            ("<", ">", "orthographic", True),
            ("{", "}", "source", False),
            ("(", ")", "comment", False),
        ],
    )
    form = parser.parse_form(" {2} [dʒi'tɨka] ~[ʒi'tɨka] {2}", "language")
    assert re.search(
        "No 'variants' column found .* will be added to #comment.*", caplog.text
    ) and form == {
        "Language_ID": "language",
        "Value": " {2} [dʒi'tɨka] ~[ʒi'tɨka] {2}",
        "phonetic": "dʒi'tɨka",
        "Comment": "~[ʒi'tɨka]\t2",
        "Source": {"language_s2"},
        "Form": "dʒi'tɨka",
    }


def test_cellparser_missmatching(parser):
    with pytest.raises(
        ValueError, match="34: .* [mbohaˈpɨ had mismatching delimiters ]"
    ):
        parser.parse_form("(GIVE BIRTH) [mbohaˈpɨ", "language", cell_identifier="34: ")


def test_cellparser_not_parsable(parser, caplog):
    parser.parse_form("!!", "language", "C3: ")
    assert caplog.text.endswith(
        "C3: In form !!: Element !! could not be parsed, ignored\n"
    )


def test_cellparser_no_real_variant(parser, caplog):
    parser.parse_form(" ~ [ʒi'tɨka] {2} {2}", "language", "A4: ")
    assert caplog.text.endswith(
        "A4: In form  ~ [ʒi'tɨka] {2} {2}: "
        "Element [ʒi'tɨka] was supposed to be a variant, but there is no earlier phonetic\n"
    )


@pytest.fixture
def mawetiparser():
    metadata = Path(__file__).parent / "data/cldf/smallmawetiguarani/cldf-metadata.json"
    dataset = pycldf.Dataset.from_metadata(metadata)
    dialect = argparse.Namespace(
        **json.load(metadata.open("r", encoding="utf8"))["special:fromexcel"]
    )
    initialized_cell_parser = getattr(c, dialect.cell_parser["name"])(
        dataset,
        element_semantics=dialect.cell_parser["cell_parser_semantics"],
        separation_pattern=fr"([{''.join(dialect.cell_parser['form_separator'])}])",
        variant_separator=dialect.cell_parser["variant_separator"],
        add_default_source=dialect.cell_parser["add_default_source"],
    )
    return initialized_cell_parser


def test_mawetiparser_no_duplicate_sources(mawetiparser):
    form = mawetiparser.parse_form("[dʒi'tɨka] {2} ~ [ʒi'tɨka] {2}", "language")
    assert form == {
        "Language_ID": "language",
        "Source": {"language_s2"},
        "Value": "[dʒi'tɨka] {2} ~ [ʒi'tɨka] {2}",
        "phonetic": "dʒi'tɨka",
        "variants": ["~[ʒi'tɨka]"],
        "Form": "dʒi'tɨka",
    }


def test_mawetiparser_multiple_comments(mawetiparser):
    form = mawetiparser.parse_form(
        "/etakɾã/ [e.ta.'kɾã] ~[test_variant with various comments] (uno; solo) "
        "(test comment) (test comment 2){4}",
        "language",
    )
    assert form == {
        "Language_ID": "language",
        "Source": {"language_s4"},
        "Value": ""
        "/etakɾã/ [e.ta.'kɾã] ~[test_variant with various comments] (uno; solo) "
        "(test comment) (test comment 2){4}",
        "phonetic": "e.ta.'kɾã",
        "phonemic": "etakɾã",
        "Comment": "uno; solo\ttest comment\ttest comment 2",
        "variants": ["~[test_variant with various comments]"],
        "Form": "e.ta.'kɾã",
    }


def test_mawetiparser_postprocessing(mawetiparser):
    form = {
        "orthographic": "<lexedata % lexidata>",
        "phonemic": "/lεksedata ~ lεksidata/",
        "variants": ["(from lexicon + edit + data)", "(another comment)"],
        "Comment": ""
        "(GAK: We should pick one of those names, I'm 80% sure it should be the first)",
    }
    mawetiparser.postprocess_form(form, "abui1241")
    assert form == {
        "orthographic": "lexedata",
        "phonemic": "lεksedata",
        "variants": ["~/lεksidata/", "%<lexidata>"],
        "Comment": "from lexicon + edit + data\tanother comment",
        "procedural_comment": ""
        "GAK: We should pick one of those names, I'm 80% sure it should be the first",
        "Source": {"abui1241_s1"},
        "Form": "lεksedata",
    }<|MERGE_RESOLUTION|>--- conflicted
+++ resolved
@@ -18,11 +18,7 @@
 def no_dialect(request):
     # Copy the dataset metadata file to a temporary directory.
     target = copy_metadata(Path(__file__).parent / request.param)
-<<<<<<< HEAD
-    with open(target, "r+", encoding="utf8") as file:
-=======
     with open(target, "r", encoding="utf-8") as file:
->>>>>>> df6cb621
         j = json.load(file)
         j["special:fromexcel"] = {}
         j["tables"][0] = {
@@ -136,14 +132,6 @@
                 ("{", "}", "source", False),
             ],
         )
-<<<<<<< HEAD
-
-
-# TODO: discuss with Gereon, these function might be deprecated
-def n(s: str):
-    return unicodedata.normalize("NFKC", s)
-=======
->>>>>>> df6cb621
 
 
 @pytest.fixture
@@ -199,7 +187,6 @@
     parser.source_from_source_string("{1:", "abui")
     assert re.search("In source {1:: Closing bracket '}' is missing.*", caplog.text)
 
-<<<<<<< HEAD
 
 def test_cellparser_separate_1(parser):
     assert list(
@@ -209,22 +196,8 @@
 
 def test_cellparser_separate_2(parser):
     assert len(list(parser.separate("<tɨ̈nɨmpɨ̈'ä>[tɨ̃nɨ̃mpɨ̃ã; hɨnampɨʔa]"))) == 1
-=======
->>>>>>> df6cb621
-
-def test_cellparser_separate_1(parser):
-    assert list(
-        parser.separate("[iɾũndɨ] (H.F.) (parir), (GIVE BIRTH) [mbohaˈpɨ]")
-    ) == ["[iɾũndɨ] (H.F.) (parir)", "(GIVE BIRTH) [mbohaˈpɨ]"]
-
-<<<<<<< HEAD
-=======
-
-def test_cellparser_separate_2(parser):
-    assert len(list(parser.separate("<tɨ̈nɨmpɨ̈'ä>[tɨ̃nɨ̃mpɨ̃ã; hɨnampɨʔa]"))) == 1
-
-
->>>>>>> df6cb621
+
+
 def test_cellparser_separate_3(parser):
     assert list(parser.separate("hic, haec, hoc")) == ["hic", "haec", "hoc"]
 
