"""Read a homophones report (an edited one, most likely) and merge all pairs of form in there.

Different treatment for separated fields, and un-separated fields
Form variants into variants?
Make sure concepts have a separator
What other columns give warnings, what other columns give errors?

*Optionally*, merge cognate sets that get merged by this procedure.
"""
import argparse
import typing as t
from pathlib import Path

import pycldf

import lexedata.cli as cli
from lexedata import types

# The cell value type, which tends to be string, lists of string, or int:
C = t.TypeVar("C")
# A CLDF row, mapping column names to cell values:
MaybeRow = t.Optional[types.Form]
# A function that matches a sequence of cell values to a ‘summary’ Cell value –
# or None. It may modify the row in-place, if given a row:
Merger = t.Callable[[t.Sequence[C], MaybeRow], t.Optional[C]]

# For sequence operations, we treat strings as implicit sequences separated by
# the separator.
SEPARATOR = "; "


def isiterable(object):
    if isinstance(object, str):
        return False
    try:
        _ = iter(object)
    except TypeError:
        return False
    return True


class Skip(Exception):
    """Skip this merge, leave all forms as expected. This is not an Error!"""


def skip(
    sequence: t.Sequence[C],
    target: MaybeRow = None,
) -> t.Optional[C]:
    raise Skip


def assert_equal(
    sequence: t.Sequence[C],
    target: MaybeRow = None,
) -> t.Optional[C]:
    forms = set(sequence)
    assert len(forms) <= 1
    try:
        return forms.pop()
    except KeyError:
        return None


def assert_equal_ignoring_null(
    sequence: t.Sequence[C],
    target: MaybeRow = None,
) -> t.Optional[C]:
    return assert_equal(list(filter(bool, sequence)))


<<<<<<< HEAD
# TODO: For this function to fulfill its purpose we would need to pass it the dataset or the variants key,
# I think it s better to set as a default
def variants_factory(formstring: str="{}"):
    def variants(
        sequence: t.Sequence[C],
        target: t.Optional[t.Dict[str, t.Any]] = None,
        separator: str = ";",
    ) -> t.Optional[C]:
        all_transcriptions = union(sequence=sequence)
        target["variants"] += all_transcriptions[1:]
        return all_transcriptions[0]
    return variants
=======
def warn(
    sequence: t.Sequence[C],
    target: MaybeRow = None,
) -> t.Optional[C]:
    forms = set(sequence)
    if not len(forms) <= 1:
        cli.logger.warning(
            "The entries {:}, to be merged into {:}, were not identical.".format(
                sequence, target and target.get("id")
            )
        )
    try:
        return forms.pop()
    except KeyError:
        return None


def transcription(wrapper: str = "{}"):
    """Make a closure that adds variants to a variants column

    >>> row = {"variants": None}
    >>> orthographic = transcription("<{}>")
    >>> orthographic(["a", "a", "an"], row)
    "a"
    >>> row
    {"variants": ["<an>"]}

    """

    def first_transcription_remainder_to_variants(
        sequence: t.Sequence[C],
        target: MaybeRow = None,
    ) -> t.Optional[C]:
        all_transcriptions: t.Optional[t.List[C]] = union([[s] for s in sequence])
        if all_transcriptions is None:
            return None
        else:
            if target is not None:
                target["variants"] = (target.get("variants") or []) + [
                    wrapper.format(s) for s, in all_transcriptions[1:]
                ]
            return all_transcriptions[0]

    first_transcription_remainder_to_variants.__name__ = f"transcription({wrapper!r})"
    return first_transcription_remainder_to_variants
>>>>>>> 1ad28ef0


def concatenate(
    sequence: t.Sequence[C],
    target: MaybeRow = None,
) -> t.Optional[C]:
    if isinstance(sequence[0], str):
        return SEPARATOR.join(sequence)
    elif isiterable(sequence[0]):
        # Assume list values, and accept the type error if not
        return sum(sequence, start=[])
    else:
        raise NotImplementedError


def union(
    sequence: t.Sequence[C],
    target: MaybeRow = None,
) -> t.Optional[C]:
    if isinstance(sequence[0], str):
        unique = []
        for entry in sequence:
            for component in entry.split(SEPARATOR):
                if component not in unique:
                    unique.append(component)
        return SEPARATOR.join(unique)
    elif isiterable(sequence[0]):
        # Assume list values, and accept the type error if not
        unique = []
        for entry in sequence:
            for component in entry:
                if component not in unique:
                    unique.append(component)
        return unique
    else:
        raise NotImplementedError


def constant_factory(c: C) -> Merger[C]:
    def constant(
        sequence: t.Sequence[C],
        target: MaybeRow = None,
    ) -> t.Optional[C]:
        return c

    constant.__name__ = f"constant({c!r})"
    return constant


<<<<<<< HEAD
# TODO: Melvin has trouble understanding the terminology here. Why error - > assert_equal?
# TODO: as i understand the meeting agenda, error should throw errors?
merging_functions: t.Dict[str, Merger] = {
    "error": assert_equal,
    "error-not-null": assert_equal_ignoring_null,
    "concatenate": concatenate,
    "union": union,
    "skip": skip,
    "status": constant_factory("Status_Update"),
    "orthographic": variants_factory("<{}>")
}


# default_mergers = {
#     "form": "error-not-null",
#     "language": "error-not-null",
#     "source": "union",
#     "concept": "union",
#     "variants": "union"
# }


def merge_forms(
    dataset: pycldf.Dataset,
    report: Path,
    merger: Merger,
    status_update: str = "MERGED: Review necessary",
) -> None:
    c_f_id = dataset["FormTable", "id"].name
    c_f_form = dataset["FormTable", "form"].name
    c_f_source = dataset["FormTable", "source"].name
    source_separator = dataset["FormTable", "source"].separator
    foreign_key_form_concept = ""
    for foreign_key in dataset["FormTable"].tableSchema.foreignKeys:
        if foreign_key.reference.resource == dataset["ParameterTable"].url:
            foreign_key_form_concept = foreign_key.columnReference[0]
    concept_separator = dataset["FormTable", "parameterReference"].separator
    add_status_column_to_table(dataset=dataset, table_name="FormTable")
    c_f_status = dataset["FormTable", "Status_Column"].name
    try:
        c_f_variant = dataset["FormTable", "variants"].name
    except KeyError:
        c_f_variant = None
    if c_f_variant:
        variant_separator = dataset["FormTable", "variants"].separator
    # check if there are transcription columns
    try:
        dialect = argparse.Namespace(
            **dataset.tablegroup.common_props["special:fromexcel"]
        )
        # TODO: this might be risky, as we have to extract the names of the transcription columns from the dialect. And this involes hard coding some stuff
        transcriptions = []
        for ele in dialect.cell_parser["cell_parser_semantics"]:
            transcriptions.append(ele[2])
        if transcriptions:
            if "source" in transcriptions:
                transcriptions.remove("source")
            if "variants" in transcriptions:
                transcriptions.remove("variants")
            if "form" in transcriptions:
                transcriptions.remove("form")
            if "comment" in transcriptions:
                transcriptions.remove("comment")
    except KeyError:
        transcriptions = None
    all_forms: t.Dict[str, types.Form] = {}
    for f in dataset["FormTable"]:
        all_forms[f[c_f_id]] = f
    # TODO: write function that reads report and returns 'forms_to_merge'
    # key is form id from report that appears first in the dataset
    # Then iterate over all forms, if form id in forms_to_merge
    forms_to_merge: t.Dict[FORMID, t.Set[FORMID]] = []

    # parse csv string back into python objects
    with report.open("r", encoding="utf8") as input:
        reader = DictReader(input)
        for row in reader:
            concept_list = []
            dummy_concept_list = row["Concepts"]
            dummy_concept_list = dummy_concept_list.lstrip("{")
            dummy_concept_list = dummy_concept_list.rstrip("}")
            dummy_concept_list = re.split(r"\),", dummy_concept_list)
            for i in range(len(dummy_concept_list)):
                dummy_concept_list[i] = dummy_concept_list[i].replace("(", "")
                dummy_concept_list[i] = dummy_concept_list[i].replace(")", "")
                if dummy_concept_list[i].startswith(" "):
                    dummy_concept_list[i] = dummy_concept_list[i].lstrip(" ")
            for element in dummy_concept_list:
                elements = element.split(",")
                dummy_elements = []
                for e in elements:
                    if e.startswith(" "):
                        e = e.lstrip(" ")
                    e = e.replace("'", "")
                    dummy_elements.append(e)
                concept_list.append(tuple(dummy_elements))

            for element in concept_list:
                element = list(element)
                form_id = element.pop(-1)
                forms_to_merge[row["Form"]].append(form_id)

    for k, values in forms_to_merge.items():
        first_id = values.pop(0)
        try:
            first_form = all_forms[first_id]
            first_c_form = all_forms[first_id][c_f_form]
        except KeyError:
            cli.Exit.INVALID_ID(
                f"The form id {first_id} from the merge report could not be found in the dataset."
            )
        if c_f_variant:
            first_variants = all_forms[first_id][c_f_variant]
        else:
            first_variants = None
        if isinstance(first_variants, list):
            pass
        else:
            first_variants = [first_variants]

        first_concept = all_forms[first_id][foreign_key_form_concept]
        if isinstance(first_concept, list):
            pass
        else:
            first_concept = [first_concept]

        first_source = all_forms[first_id][c_f_source]
        if isinstance(first_source, list):
            pass
        else:
            first_source = [first_source]

        for id in values:
            try:
                form = all_forms[id]
            except KeyError:
                cli.Exit.INVALID_ID(
                    f"The form id {first_id} from the merge report could not be found in the dataset."
                )
            # merge concepts
            concept = form[foreign_key_form_concept]
            first_concept = merging_functions[merger["concept"]](
                sequence=concept, target=first_concept, separator=concept_separator
            )
            # merge sources
            source = form[c_f_source]
            first_source = merging_functions[merger["source"]](
                sequence=source, target=first_source, separator=source_separator
            )

            # add existing variants to variants
            if c_f_variant:
                first_variants = merging_functions[merger[c_f_variant]](
                    sequence=form[c_f_variant],
                    target=first_variants,
                    separator=variant_separator,
                )

            # add mismatching transcriptions to variants, if transcriptions exists.
            # Default behaviour, add them to variants
            to_add_to_variants = []
            if transcriptions is not None:
                for name in transcriptions:
                    if first_form[name] == form[name]:
                        continue
                    try:
                        if merging_functions[merger[name]].__name__ != "variants":
                            to_add_to_transcription = merging_functions[merger[name]](
                                sequence=form[name],
                                target=first_form[name],
                            )
                            # overwrite this transcription field of the first form
                            all_forms[first_id][name] = to_add_to_transcription
                        else:
                            to_add_to_variants = merging_functions[merger[name]](
                                sequence=form[name],
                                target=to_add_to_variants,
                                separator=variant_separator,
                            )
                    except KeyError:
                        cli.Exit.CLI_ARGUMENT_ERROR(
                            f"No merging function was specified for the transcription {name}. "
                            f"Please choose one using the argument --{name}."
                        )

            if to_add_to_variants:
                first_variants.extend(to_add_to_variants)
            this_c_form = form[c_f_form]
            # delete current form
            del all_forms[id]
            # add mismatching forms to variants
            # TODO: unsure here if I should concatenate different forms or add them to variants
            # TODO: anyhow, this step needs to be performed as a last step because of the continue
            # TODO: besides, the report already assures that the forms are identical...
            if first_c_form == this_c_form:
                continue
            else:
                if c_f_variant is not None:
                    variants.append(this_c_form)

        # write merged form
        all_forms[first_id][foreign_key_form_concept] = first_concept
        all_forms[first_id][c_f_source] = first_source
        if c_f_variant is not None:
            all_forms[first_id][c_f_variant] = first_variants
        if status_update is not None:
            all_forms[first_id][c_f_status] = status_update

    dataset.write(FormTable=all_forms.values())
=======
def default(
    sequence: t.Sequence[C],
    target: MaybeRow = None,
) -> t.Optional[C]:
    if isiterable(sequence[0]):
        return union(sequence, target)
    else:
        return assert_equal(sequence, target)


default_mergers: t.Mapping[str, Merger] = t.DefaultDict(
    lambda: default,
    {
        "form": assert_equal_ignoring_null,
        "language": assert_equal_ignoring_null,
        "source": union,
        "concept": union,
        "variants": union,
        "source": union,
        "status": constant_factory("MERGED: Review necessary"),
        "orthographic": transcription("<{}>"),
        "phonemic": transcription("/{}/"),
        "phonetic": transcription("[{}]"),
    },
)


def merge_group(
    forms: t.Sequence[types.Form],
    target: types.Form,
    mergers: t.Mapping[str, Merger],
    dataset: types.Wordlist[
        types.Language_ID,
        types.Form_ID,
        types.Parameter_ID,
        types.Cognate_ID,
        types.Cognateset_ID,
    ],
) -> types.Form:
    for column in target:
        _, reference_name = dataset["FormTable", column].propertyUrl.split("#")
        merger = mergers.get(column, mergers.get(reference_name, assert_equal))
        target[column] = merger([form[column] for form in forms], target)
    return target


def merge_forms(
    data: types.Wordlist[
        types.Language_ID,
        types.Form_ID,
        types.Parameter_ID,
        types.Cognate_ID,
        types.Cognateset_ID,
    ],
    mergers: t.Mapping[str, Merger],
    homophone_groups: t.Mapping[types.Form_ID, t.Set[types.Form_ID]],
) -> t.Iterable[types.Form]:
    merge_targets = {
        variant: target
        for target, variants in homophone_groups.items()
        for variant in variants
    }
    c_f_id = data["FormTable", "id"].name

    for form_id in homophone_groups:
        assert merge_targets[form_id] == form_id

    buffer: t.OrderedDict[types.Form_ID, types.Form] = t.OrderedDict()
    unknown = set()
    form: types.Form
    for form in data["FormTable"]:
        id: types.Form_ID = form[c_f_id]
        buffer[id] = form
        if form in merge_targets:
            unknown.add(id)
            target_id = merge_targets[id]
            group = homophone_groups[target_id]
            if all(i in buffer for i in group):
                try:
                    buffer[target_id] = merge_group(
                        [buffer[i] for i in group],
                        buffer[target_id].copy(),  # type: ignore
                        mergers,
                        data,
                    )
                    for i in group:
                        if i != target_id:
                            del buffer[i]
                except Skip:
                    pass
                for i in group:
                    unknown.remove(i)
        for f in buffer:
            if f in unknown:
                break
            yield buffer.pop(f)


def parse_merge_override(string: str) -> t.Tuple[str, Merger]:
    column, merger_name = string.rsplit(":", 1)
    merger_name = merger_name.lower()
    return (column, eval(merger_name.lower()))


def format_mergers(mergers: t.Mapping[str, Merger]) -> str:
    return "\n".join(
        " {col}:{name}".format(col=col, name=function.__name__)
        for col, function in mergers.items()
    )
>>>>>>> 1ad28ef0


if __name__ == "__main__":
    parser = cli.parser(
        description="Script for merging homophones.",
        epilog="""The default merging functions are:
{:}
Every other column is merged with `union` if it has list or string values, and with `assert_equal` otherwise.""".format(
            format_mergers(default_mergers)
        ),
        formatter_class=argparse.RawDescriptionHelpFormatter,
    )
    parser.add_argument(
        "merge_report",
        help="Path pointing to the file containing the merge report generated by report/homophones.py",
        type=Path,
    )
    parser.add_argument(
        "--merge",
        nargs="+",
        default=[],
        type=parse_merge_override,
        help="""Override merge defaults using COLUMN_NAME:MERGER syntax, eg. --merge Source:skip orthographic:transcription("~<{{}}>").""",
    )
    args = parser.parse_args()
    dataset = pycldf.Wordlist.from_metadata(args.metadata)

    cli.logger = cli.setup_logging(args)
    mergers = dict(default_mergers)
    for column, merger in args.merge:
        mergers[column] = merger

    # Parse the homophones instructions!
    homophone_groups = ...

    dataset.write(
        FormTable=merge_forms(
            data=pycldf.Dataset.from_metadata(args.metadata),
            mergers=mergers,
            homophone_groups=homophone_groups,
        )
    )<|MERGE_RESOLUTION|>--- conflicted
+++ resolved
@@ -69,7 +69,6 @@
     return assert_equal(list(filter(bool, sequence)))
 
 
-<<<<<<< HEAD
 # TODO: For this function to fulfill its purpose we would need to pass it the dataset or the variants key,
 # I think it s better to set as a default
 def variants_factory(formstring: str="{}"):
@@ -82,7 +81,8 @@
         target["variants"] += all_transcriptions[1:]
         return all_transcriptions[0]
     return variants
-=======
+
+
 def warn(
     sequence: t.Sequence[C],
     target: MaybeRow = None,
@@ -128,7 +128,6 @@
 
     first_transcription_remainder_to_variants.__name__ = f"transcription({wrapper!r})"
     return first_transcription_remainder_to_variants
->>>>>>> 1ad28ef0
 
 
 def concatenate(
@@ -178,7 +177,6 @@
     return constant
 
 
-<<<<<<< HEAD
 # TODO: Melvin has trouble understanding the terminology here. Why error - > assert_equal?
 # TODO: as i understand the meeting agenda, error should throw errors?
 merging_functions: t.Dict[str, Merger] = {
@@ -388,7 +386,8 @@
             all_forms[first_id][c_f_status] = status_update
 
     dataset.write(FormTable=all_forms.values())
-=======
+
+
 def default(
     sequence: t.Sequence[C],
     target: MaybeRow = None,
@@ -498,7 +497,6 @@
         " {col}:{name}".format(col=col, name=function.__name__)
         for col, function in mergers.items()
     )
->>>>>>> 1ad28ef0
 
 
 if __name__ == "__main__":
