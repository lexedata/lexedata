--- conflicted
+++ resolved
@@ -9,11 +9,6 @@
         description="Replace the ID of an object (e.g. a language ID) in the wordlist"
     )
     parser.add_argument(
-<<<<<<< HEAD
-        "original", type=str, help="the original id"
-    )
-    parser.add_argument("replacement", type=str, help="the replacement id")
-=======
         "table", type=str, help="The table to apply the replacement to", metavar="TABLE"
     )
     parser.add_argument(
@@ -22,7 +17,6 @@
     parser.add_argument(
         "replacement", type=str, help="New ID of ORIGINAL", metavar="REPLACEMENT"
     )
->>>>>>> 483124a8
     parser.add_argument(
         "--merge",
         action="store_true",
@@ -43,13 +37,9 @@
 
     if args.replacement in ids and not args.merge:
         logger.error(
-<<<<<<< HEAD
-            "The replacement ID {args.replacement} is already an ID in {args.table}. If you want to force conflation of the two IDs, use --merge."
-=======
             "The replacement ID %s is already an ID in %s. If you want to force conflation of the two rows in tables that reference this one, use --merge.",
             args.replacement,
             args.table,
->>>>>>> 483124a8
         )
         cli.Exit.INVALID_ID()
 
