import typing as t
import collections

from csvw.metadata import URITemplate
import pycldf
import networkx

from lexedata.util import load_clics
from lexedata import cli
from lexedata.edit.add_status_column import add_status_column_to_table

FormID = str
ConceptID = str
CognatesetID = str


def load_concepts_by_form(
    dataset: pycldf.Dataset,
) -> t.Dict[FormID, t.Sequence[ConceptID]]:
    """Look up all concepts for each form, and return them as dictionary."""
    concepts_by_form_id: t.Dict[FormID, t.Sequence[ConceptID]] = {}
    c_f_id = dataset.column_names.forms.id
    c_f_concept = dataset.column_names.forms.parameterReference
    for form in cli.tq(
        dataset["FormTable"],
        total=dataset["FormTable"].common_props.get("dc:extent"),
    ):
        concept = form.get(c_f_concept, [])
        concepts_by_form_id[form[c_f_id]] = (
            concept if isinstance(concept, list) else [concept]
        )
    return concepts_by_form_id


def concepts_to_concepticon(dataset: pycldf.Wordlist) -> t.Mapping[ConceptID, int]:
    concept_to_concepticon = {
        row[dataset.column_names.parameters.id]: row.get(
            dataset.column_names.parameters.concepticonReference
        )
        for row in cli.tq(
            dataset["ParameterTable"],
            total=dataset["ParameterTable"].common_props.get("dc:extent"),
        )
    }
    return concept_to_concepticon


def central_concept(
    concepts: t.Counter[ConceptID],
    concepts_to_concepticon: t.Mapping[ConceptID, int],
    clics: t.Optional[networkx.Graph],
):
    """Find the most central concept among a weighted set.

    If the concepts are not linked to Concepticon/CLICS, we can only take the
    simple majority among the given concepts.

    >>> concepts = {"woman": 3, "mother": 4, "aunt": 3}
    >>> central_concept(concepts, {}, None)
    'mother'

    However, if the concepts can be linked to the CLICS graph, centrality
    actually can be defined using that graph.

    >>> concepticon_mapping = {"arm": 1673, "five": 493, "hand": 1277, "leaf": 628}
    >>> central_concept(
    ...   collections.Counter(["arm", "hand", "five", "leaf"]),
    ...   concepticon_mapping,
    ...   load_clics()
    ... )
    'hand'

    When counts and concepticon references are both given, the value with the
    maximum product of CLICS centrality and count is returned. If the concepts
    do not form a connected subgraph in CLICS (eg. 'five', 'hand', 'lower arm',
    'palm of hand' – with no attested form meaning 'arm' to link them), only
    centrality within the disjoint subgraphs is considered, so in this example,
    'hand' would be considered the most central concept.

    """
    centralities: t.Mapping[ConceptID, float]
    if clics is None:
        centralities = {}
    else:
        # In the extreme case, there is one concept in CLICS and one concept
        # without CLICS connection. Then there is no path, and the centralities
        # are 0 – including `endpoints=True` in `betweenness_centrality` does
        # not help with that, either.
        centralities = networkx.algorithms.centrality.betweenness_centrality(
            clics.subgraph(
                {str(concepts_to_concepticon.get(c)) for c in concepts} - {"None"}
            )
        )

    def effective_centrality(cc):
        concept, count = cc
        return count * (
            # So, the minimal betwenness centrality is 0. To not give concepts
            # outside CLICS an advantage, we need to assume a centrality of 0
            # when we don't know better – this is consistent with a
            # disconnected graph. To make different counts distinguishable, we
            # then need to 1 to the centrality, otherwise we end up with a lot
            # of concepts of effective count 0.
            centralities.get(str(concepts_to_concepticon.get(concept)), 0)
            + 1
        )

    concept, count = max(concepts.items(), key=effective_centrality)
    return concept


def reshape_dataset(
    dataset: pycldf.Wordlist, add_column: bool = True
) -> pycldf.Dataset:
    # check for existing cognateset table
    if dataset.column_names.cognatesets is None:
        # Create a Cognateset Table
        dataset.add_component("CognatesetTable")

    # add a concept column to the cognateset table
    if add_column:
        if dataset.column_names.cognatesets.parameterReference is None:
            dataset.add_columns("CognatesetTable", "Core_Concept_ID")
            c = dataset["CognatesetTable"].tableSchema.columns[-1]
            c.datatype = dataset["ParameterTable", "ID"].datatype
            c.propertyUrl = URITemplate(
                "http://cldf.clld.org/v1.0/terms.rdf#parameterReference"
            )
            fname = dataset.write_metadata()
            # Reload dataset with new column definitions
            dataset = pycldf.Wordlist.from_metadata(fname)
    return dataset


def connected_concepts(
    dataset: pycldf.Wordlist,
) -> t.Mapping[CognatesetID, t.Counter[ConceptID]]:
    """For each cognate set it the data set, check which concepts it is connected to.

    >>>
    """
    concepts_by_form = load_concepts_by_form(dataset)
    cognatesets_to_concepts: t.DefaultDict[
        CognatesetID, t.Sequence[ConceptID]
    ] = t.DefaultDict(list)

    # Check whether cognate judgements live in the FormTable …
    c_cognateset = dataset.column_names.forms.cognatesetReference
    c_form = dataset.column_names.forms.id
    table = dataset["FormTable"]
    # … or in a separate CognateTable
    if c_cognateset is None:
        c_cognateset = dataset.column_names.cognates.cognatesetReference
        c_form = dataset.column_names.cognates.formReference
        table = dataset["CognateTable"]

    if c_cognateset is None:
        raise ValueError(
            f"Dataset {dataset:} had no cognatesetReference column in a CognateTable"
            " or a FormTable and is thus not compatible with this script."
        )

    for judgement in cli.tq(
        table,
        total=table.common_props.get("dc:extent"),
    ):
        cognatesets_to_concepts[judgement[c_cognateset]].extend(
            concepts_by_form[judgement[c_form]]
        )
    return {
        cogset: collections.Counter(concepts)
        for cogset, concepts in cognatesets_to_concepts.items()
    }


def add_central_concepts_to_cognateset_table(
    dataset: pycldf.Dataset,
    add_column: bool = True,
    overwrite_existing: bool = True,
<<<<<<< HEAD
    logger: cli.logging.Logger = cli.logger,
=======
    status_update: t.Optional = None,
>>>>>>> c6c36ae6
) -> pycldf.Dataset:
    # create mapping cognateset to central concept
    try:
        clics: t.Optional[networkx.Graph] = load_clics()
    except FileNotFoundError:
        logger.warning("Clics could not be loaded.")
        clics = None
    concepts_of_cognateset: t.Mapping[
        CognatesetID, t.Counter[ConceptID]
    ] = connected_concepts(dataset)
    central: t.MutableMapping[str, str] = {}
    if clics and dataset.column_names.parameters.concepticonReference:
        concept_to_concepticon = concepts_to_concepticon(dataset)
        for cognateset, concepts in concepts_of_cognateset.items():
            central[cognateset] = central_concept(
                concepts, concept_to_concepticon, clics
            )
    else:
        logger.warning(
            f"Dataset {dataset:} had no concepticonReference in a ParamterTable."
        )
        for cognateset, concepts in concepts_of_cognateset.items():
            central[cognateset] = central_concept(concepts, {}, None)
    dataset = reshape_dataset(dataset, add_column=add_column)
    c_core_concept = dataset.column_names.cognatesets.parameterReference
    if c_core_concept is None:
        raise ValueError(
            f"Dataset {dataset:} had no parameterReference column in a CognatesetTable"
            " and is thus not compatible with this script."
        )
    # if status update given, add status column
    if status_update:
        add_status_column_to_table(dataset=dataset, table_name="CognatesetTable")
    # write cognatesets with central concepts
    write_back = []
    for row in cli.tq(
        dataset["CognatesetTable"],
        total=dataset["CognatesetTable"].common_props.get("dc:extent"),
    ):
        if not overwrite_existing and row[c_core_concept]:
            continue
        row[c_core_concept] = central.get(row[dataset.column_names.cognatesets.id])
        row["Status_Column"] = status_update
        write_back.append(row)
    dataset.write(CognatesetTable=write_back)
    return dataset


if __name__ == "__main__":
    parser = cli.parser(
        description="""Add central concepts to cognatesets.

        Write a concept reference column to #CognatesetTable based on the
        concepts linked to the cognateset through the cognate judgement, using
        the central concepts according to CLICS if links to Concepticon are
        available.

        You probably want to run this with `--add-column` (the default) the
        first time you run it, and with `--no-add-column --overwrite-existing`
        after you heavily edited the cognate sets afterwards."""
    )
    parser.add_argument(
        "--add-column",
        default=False,
        action="store_true",
        help="Add column 'Core_Concept_ID' as new #parameterReference to #CognatesetTable (default)",
    )
    parser.add_argument(
        "--overwrite",
        action="store_true",
        default=False,
        help="Overwrite #parameterReference values of cognate sets already given in the dataset",
    )
    parser.add_argument(
        "--status-update",
        type=str,
        default="automatic central concepts",
        help="Text written to Status_Column. Set to 'None' for no status update. "
        "(default: automatic central concepts)",
    )
    args = parser.parse_args()
    logger = cli.setup_logging(args)
    dataset = pycldf.Wordlist.from_metadata(args.metadata)
    if args.status_update == "None":
        args.status_update = None
    add_central_concepts_to_cognateset_table(
        dataset,
        add_column=args.add_column,
        overwrite_existing=args.overwrite,
<<<<<<< HEAD
        logger=logger,
=======
        status_update=args.status_update,
>>>>>>> c6c36ae6
    )<|MERGE_RESOLUTION|>--- conflicted
+++ resolved
@@ -177,11 +177,8 @@
     dataset: pycldf.Dataset,
     add_column: bool = True,
     overwrite_existing: bool = True,
-<<<<<<< HEAD
     logger: cli.logging.Logger = cli.logger,
-=======
     status_update: t.Optional = None,
->>>>>>> c6c36ae6
 ) -> pycldf.Dataset:
     # create mapping cognateset to central concept
     try:
@@ -271,9 +268,6 @@
         dataset,
         add_column=args.add_column,
         overwrite_existing=args.overwrite,
-<<<<<<< HEAD
         logger=logger,
-=======
         status_update=args.status_update,
->>>>>>> c6c36ae6
     )