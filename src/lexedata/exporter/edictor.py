"""Export a dataset to Edictor/Lingpy.

<<<<<<< HEAD
=======
Input for edictor is a .tsv file containing the forms. The first column needs
to be 'ID', containing 1-based integers. Cognatesets IDs need to be 1-based
integers.

"""

# TODO: Underscores are treated specially by Edictor in a way we cannot support yet.


>>>>>>> f9b943e8
import sys
from pathlib import Path
import csv
import typing as t
from enum import Enum

import pycldf


import lexedata.cli as cli
from lexedata.util import parse_segment_slices, ensure_list
import lexedata.report.nonconcatenative_morphemes
from lexedata.types import WorldSet


# TODO: Maybe we should have these in cli and consolidate them between
# different CLI scripts? Maybe we can even store the messages there, too, and
# have a unified critical exit interface that needs only the name of the script
# and the exit code and does everything?
class Exit(Enum):
    NO_COGNATETABLE = 3
    NO_SEGMENTS = 4


# TODO: Maybe we should have these in cli and consolidate them between
# different CLI scripts? Maybe we can even store the messages there, too, and
# have a unified critical exit interface that needs only the name of the script
# and the exit code and does everything?
class Exit(Enum):
    NO_COGNATETABLE = 3
    NO_SEGMENTS = 4


def rename(form_column, dataset):
    try:
        function = dataset["FormTable", form_column].propertyUrl.expand().split("#")[-1]
    except (KeyError, AttributeError):
        function = form_column
    return {
        "languageReference": "DOCULECT",
        "parameterReference": "CONCEPT",
        "form": "IPA",
        "cognatesetReference": "COGID",
        "alignment": "ALIGNMENT",
        "segments": "TOKENS",
        "id": "CLDF_id",
        "LINGPY_ID": "ID",
        "ID": "CLDF_ID",
    }.get(function, form_column)


def glue_in_alignment(
    global_alignment, cogsets, new_alignment, new_cogset, segments: slice
):
    """Add a partial alignment to a global alignment with gaps

    NOTE: This function does not check for overlapping alignments, it just
    assumes alignments do not overlap!

    >>> alm = "(t) (e) (s) (t)".split()
    >>> cogsets = [None]
    >>> glue_in_alignment(alm, cogsets, list("es-"), 1, slice(1, 3))
    >>> alm
    ['(t)', '+', 'e', 's', '-', '+', '(t)']
    >>> cogsets
    [None, 1, None]
    >>> glue_in_alignment(alm, cogsets, list("-t-"), 2, slice(3, 4))
    >>> alm
    ['(t)', '+', 'e', 's', '-', '+', '-', 't', '-']
    >>> cogsets
    [None, 1, 2]

    This is independent of the order in which alignments are glued in.

    >>> alm = "(t) (e) (s) (t)".split()
    >>> cogsets = [None]
    >>> glue_in_alignment(alm, cogsets, list("-t-"), 2, slice(3, 4))
    >>> alm
    ['(t)', '(e)', '(s)', '+', '-', 't', '-']
    >>> cogsets
    [None, 2]
    >>> glue_in_alignment(alm, cogsets, list("es-"), 1, slice(1, 3))
    >>> alm
    ['(t)', '+', 'e', 's', '-', '+', '-', 't', '-']
    >>> cogsets
    [None, 1, 2]

    Of course, it also works for coplete forms, not just for partial cognate
    judgements.

    >>> alm = "(t) (e) (s) (t)".split()
    >>> cogsets = [None]
    >>> glue_in_alignment(alm, cogsets, list("t-es-t-"), 3, slice(0, 4))
    >>> alm
    ['t', '-', 'e', 's', '-', 't', '-']
    >>> cogsets
    [3]

    """
    first_segment, last_segment = segments.start, segments.stop - 1
    alignment_index, cogsets_index, segment_index = 0, 0, 0

    # Just in case start or end are ouf of bounds:
    first_alignment = 0
    last_alignment = len(global_alignment)

    while alignment_index < len(global_alignment):
        if segment_index == first_segment:
            first_alignment = alignment_index
        if segment_index == last_segment:
            last_alignment = alignment_index
            break

        alignment_index += 1
        if global_alignment[alignment_index] == "+":
            # Segment boundary here, skip, increase the morpheme
            cogsets_index += 1
        elif global_alignment[alignment_index] in {"-", "(", ")"}:
            # Alignment special character, skip
            pass
        else:
            # Some actual segment, step
            segment_index += 1

    global_alignment[first_alignment : last_alignment + 1] = (
        ["+"] + new_alignment + ["+"]
    )
    cogsets.insert(cogsets_index, new_cogset)
    cogsets.insert(cogsets_index, None)

    # Clear up double morpheme boundary markers
    old_a = "+"
    a, s = 0, 0
    while a < len(global_alignment):
        if old_a == "+" and global_alignment[a] == "+":
            del global_alignment[a]
            del cogsets[s]
        else:
            if global_alignment[a] == "+":
                s += 1
            old_a = global_alignment[a]
            a += 1

    if global_alignment[-1] == "+":
        del global_alignment[-1]

    if global_alignment.count("+") == len(cogsets):
        cogsets.append(None)
    if global_alignment.count("+") + 2 == len(cogsets) and not cogsets[-1]:
        del cogsets[-1]


def forms_to_tsv(
    dataset: pycldf.Dataset,
    languages: t.Iterable[str],
    concepts: t.Set[str],
    cognatesets: t.Iterable[str],
    output_file: Path,
    logger: cli.logging.Logger = cli.logger,
):
    # required fields
    try:
        c_cognate_cognateset = dataset["CognateTable", "cognatesetReference"].name
        c_cognate_form = dataset["CognateTable", "formReference"].name
<<<<<<< HEAD
    except KeyError:
        logger.critical(
            """Edictor export requires your dataset to have an explicit CognateTable containing the judgements.
        Run `lexedata.change.construct_cognate_table` if you have cognate sets in your FormTable.
        Run `lexedata.change.cognate_code_data` if you want to start from automatic cognate detection."""
=======
        c_cognate_id = dataset["CognateTable", "id"].name
        c_segment_slice = dataset["CognateTable", "segmentSlice"].name
        c_alignment = dataset["CognateTable", "alignment"].name
    except KeyError:
        logger.critical(
            """Edictor export requires your dataset to have an explicit CognateTable containing the judgements,
            with all of IDs, forms, cognatesets, segment slices and alignments.
            Run `lexedata.edit.construct_cognate_table` if you have cognate sets in your FormTable.
            Run `lexedata.edit.cognate_code_data` if you want to start from automatic cognate detection."""
>>>>>>> f9b943e8
        )
        sys.exit(Exit.NO_COGNATETABLE)
    c_form_language = dataset["FormTable", "languageReference"].name
    c_form_concept = dataset["FormTable", "parameterReference"].name
    c_form_id = dataset["FormTable", "id"].name
    try:
        c_form_segments = dataset["FormTable", "segments"].name
    except KeyError:
        logger.critical(
            """Edictor export requires your dataset to have segments in the FormTable.
<<<<<<< HEAD
        Run `lexedata.enrich.segment_using_clts` to automatically add segments based on your forms."""
=======
        Run `lexedata.edit.segment_using_clts` to automatically add segments based on your forms."""
>>>>>>> f9b943e8
        )
        # TODO: Exit.NO_SEGMENTS is not an `int`, so the exit code of the
        # python run is actually 1, not 4 as we wanted.
        sys.exit(Exit.NO_SEGMENTS)

    # prepare the header for the tsv output
    # the first column must be named ID and contain 1-based integer IDs
    # set header for tsv
    tsv_header = list(dataset["FormTable"].tableSchema.columndict.keys())

    tsv_header.insert(0, "LINGPY_ID")
    tsv_header.append("cognatesetReference")
    if "alignment" not in tsv_header:
        tsv_header.append("alignment")
<<<<<<< HEAD

    delimiters = {
        c.name: c.separator
        for c in dataset["FormTable"].tableSchema.columns
        if c.separator
    }

    # select forms and cognates given restriction of languages and concepts, cognatesets respectively
    forms = {}
    for form in dataset["FormTable"]:
        if form[c_form_language] in languages:
            if concepts.intersection(ensure_list(form[c_form_concept])):
                # Normalize the form:
                # 1. No list-valued entries
                for c, d in delimiters.items():
                    if c == c_form_segments:
                        continue
                    try:
                        form[c] = d.join(form[c])
                    except TypeError:
                        logger.warning(
                            f"No segments found for form {form[c_form_id]}. You can generate segments using `lexedata.enrich.segment_using_clts`."
                        )
                # 2. No tabs, newlines in entries
                for c, v in form.items():
                    if type(v) == str:
                        form[c] = form[c].replace("\t", "!t").replace("\n", "!n")
                forms[form[c_form_id]] = form
=======

    # select forms and cognates given restriction of languages and concepts, cognatesets respectively
    forms = {
        form[c_form_id]: form
        for form in dataset["FormTable"]
        if form[c_form_language] in languages
        if concepts.intersection(ensure_list(form[c_form_concept]))
    }
>>>>>>> f9b943e8

    cognateset_cache: t.Dict[t.Optional[str], int] = {
        cognateset["ID"]: c
        for c, cognateset in enumerate(dataset["CognatesetTable"], 1)
        if cognateset["ID"] in cognatesets
    }

    # Warn about unexpected non-concatenative ‘morphemes’
    lexedata.report.nonconcatenative_morphemes.segment_to_cognateset(
        dataset, cognatesets, logger
    )

    judgements_about_form = {
        id: ([f"({s})" for s in form[c_form_segments]], [])
        for id, form in forms.items()
    }
    # Compose all judgements, last-one-rules mode.
    for j in dataset["CognateTable"]:
        if j[c_cognate_form] in forms and j[c_cognate_cognateset] in cognateset_cache:
<<<<<<< HEAD
            form = forms[j[c_cognate_form]]
            if j[c_cognate_form] not in which_segment_belongs_to_which_cognateset:
                which_segment_belongs_to_which_cognateset[j[c_cognate_form]] = [
                    None for _ in form[c_form_segments]
                ]
            if ("CognateTable", "segmentSlice") in dataset:
                segments_judged = parse_segment_slices(
                    j[dataset["CognateTable", "segmentSlice"].name]
                )
            else:
                segments_judged = range(len(form[c_form_segments]))
            for s in segments_judged:
                if s >= len(
                    which_segment_belongs_to_which_cognateset[j[c_cognate_form]]
                ):
                    logger.warning(
                        f"In judgement {j}, segment slice point outside valid range 0:{len(form[c_form_segments])}."
                    )
                    continue
                elif (
                    s > 0
                    and j[c_cognate_cognateset]
                    != which_segment_belongs_to_which_cognateset[j[c_cognate_form]][
                        s - 1
                    ]
                    and j[c_cognate_cognateset]
                    in which_segment_belongs_to_which_cognateset[j[c_cognate_form]]
                ):
                    raise ValueError(
                        f"In judgement {j}, encountered non-concatenative morphology: Segments of judgement are not contiguous."
=======
            j[c_alignment] = [s or "" for s in j[c_alignment]]
            try:
                segments_judged = list(
                    parse_segment_slices(
                        segment_slices=j[c_segment_slice], enforce_ordered=False
>>>>>>> f9b943e8
                    )
                )
            except ValueError:
                logger.warning(
                    f"In judgement {j[c_cognate_id]}: Index error due to bad segment slice. Skipped."
                )
                continue
            global_alignment, cogsets = judgements_about_form[j[c_cognate_form]]
            segment_start, segment_end = min(segments_judged), max(segments_judged) + 1
            try:
                glue_in_alignment(
                    global_alignment,
                    cogsets,
                    j[c_alignment],
                    j[c_cognate_cognateset],
                    slice(segment_start, segment_end),
                )
            except IndexError:
                logger.warning(
                    f"In judgement {j[c_cognate_id]}: Index error due to bad segment slice. Skipped."
                )
                continue

    write_edictor_file(
        dataset, output_file, forms, judgements_about_form, cognateset_cache
    )


def write_edictor_file(
    dataset, output_file, forms, judgements_about_form, cognateset_numbers
):
    c_form_id = dataset["FormTable", "id"].name
    delimiters = {
        c.name: c.separator
        for c in dataset["FormTable"].tableSchema.columns
        if c.separator
    }

    tsv_header = list(dataset["FormTable"].tableSchema.columndict.keys())

    tsv_header.insert(0, "LINGPY_ID")
    tsv_header.append("cognatesetReference")
    tsv_header.append("alignment")

    # write output to tsv
    with output_file.open("w", encoding="utf-8") as file:
        out = csv.DictWriter(
            file,
            fieldnames=tsv_header,
            delimiter="\t",
        )
        out.writerow({column: rename(column, dataset) for column in tsv_header})
        out_cognatesets: t.List[t.Optional[str]]
        for c, (id, form) in enumerate(forms.items(), 1):
            # store original form id in other field and get cogset integer id
            this_form = form
            this_form["LINGPY_ID"] = c

            # Normalize the form:
            # 1. No list-valued entries
            for c, d in delimiters.items():
                form[c] = d.join(form[c])
            # 2. No tabs, newlines in entries, they make Edictor mad.
            for c, v in form.items():
                if type(v) == str:
                    form[c] = (
                        form[c].replace("\t", "  ;t  ").replace("\n", "    ;n    ")
                    )

            # if there is a cogset, add its integer id. otherwise set id to 0
            judgement = judgements_about_form[this_form[c_form_id]]
            this_form["cognatesetReference"] = " ".join(
                str(cognateset_numbers.get(e, 0)) for e in (judgement[1] or [None])
            )
            this_form["alignment"] = (
                " ".join(judgement[0])
                .replace("(", "( ")
                .replace(")", " )")
                .replace(" ) ( ", " ")
            )

            # add integer form id
            out.writerow(this_form)
        add_edictor_settings(file, dataset)


def add_edictor_settings(file, dataset):
    """Write a block of Edictor setting comments to a file.

    Edictor takes some comments in its TSV files as directives for how it
    should behave. The important settings here are to set the morphology mode
    to ‘partial’ and pass the order of languages and concepts through.
    Everything else is pretty much edictor standard.

    """
    # TODO: We can set the separator here. We could use something except "\t",
    # maybe, but then we would have to clean up that alternative separator in
    # all out outputs.

    try:
        c_language_id = dataset["LanguageTable", "id"].name
        languages = "\n#@sorted_taxa={:s}".format(
            "|".join(lang[c_language_id] for lang in dataset["LanguageTable"])
        )
    except KeyError:
        languages = ""
    try:
        c_concept_id = dataset["ParameterTable", "id"].name
        concepts = "\n#@sorted_concepts={:s}".format(
            "|".join(concept[c_concept_id] for concept in dataset["ParameterTable"])
        )
    # @sorted_concepts={:s}
    except KeyError:
        concepts = ""
    file.write(
        """
#@highlight=TOKENS|ALIGNMENT
#@sampa=IPA|TOKENS
#@css=menu:show|database:hide
#@basics=COGID|CONCEPT|DOCULECT|IPA|TOKENS{:s}{:s}
#@display=filedisplay|partial
#@missing_marker=Ø
#@separator=\t
#@gap_marker=-
#@formatter=false
#@root_formatter=COGID
#@note_formatter=undefined
#@pattern_formatter=undefined
#@publish=undefined
#@_almcol=ALIGNMENT
#@filename={:s}
#@navbar=true
#@_morphology_mode=partial""".format(
            languages,
            concepts,
            file.name,
        )
    )


if __name__ == "__main__":
    parser = cli.parser(
        description="Export #FormTable to tsv format for import to edictor"
    )
    # TODO: set these arguments correctly
    parser.add_argument(
        "--languages",
        type=str,
        nargs="*",
        default=[],
        help="Language references for form selection",
    )
    parser.add_argument(
        "--concepts",
        type=str,
        nargs="*",
        default=[],
        help="",
    )
    parser.add_argument(
        "--cognatesets",
        type=str,
        nargs="*",
        default=[],
        help="",
    )
    parser.add_argument(
        "--output-file",
        "-o",
        type=Path,
        default="cognate.tsv",
        help="Path to the output file",
    )
    args = parser.parse_args()
    logger = cli.setup_logging(args)
    forms_to_tsv(
        dataset=pycldf.Dataset.from_metadata(args.metadata),
        languages=args.languages or WorldSet(),
        concepts=args.concepts or WorldSet(),
        cognatesets=args.cognatesets or WorldSet(),
        output_file=args.output_file,
        logger=logger,
    )<|MERGE_RESOLUTION|>--- conflicted
+++ resolved
@@ -1,7 +1,5 @@
 """Export a dataset to Edictor/Lingpy.
 
-<<<<<<< HEAD
-=======
 Input for edictor is a .tsv file containing the forms. The first column needs
 to be 'ID', containing 1-based integers. Cognatesets IDs need to be 1-based
 integers.
@@ -10,8 +8,6 @@
 
 # TODO: Underscores are treated specially by Edictor in a way we cannot support yet.
 
-
->>>>>>> f9b943e8
 import sys
 from pathlib import Path
 import csv
@@ -22,18 +18,9 @@
 
 
 import lexedata.cli as cli
+import lexedata.types as types
+import lexedata.report.nonconcatenative_morphemes
 from lexedata.util import parse_segment_slices, ensure_list
-import lexedata.report.nonconcatenative_morphemes
-from lexedata.types import WorldSet
-
-
-# TODO: Maybe we should have these in cli and consolidate them between
-# different CLI scripts? Maybe we can even store the messages there, too, and
-# have a unified critical exit interface that needs only the name of the script
-# and the exit code and does everything?
-class Exit(Enum):
-    NO_COGNATETABLE = 3
-    NO_SEGMENTS = 4
 
 
 # TODO: Maybe we should have these in cli and consolidate them between
@@ -165,7 +152,13 @@
 
 
 def forms_to_tsv(
-    dataset: pycldf.Dataset,
+    dataset: types.Wordlist[
+        types.Language_ID,
+        types.Form_ID,
+        types.Parameter_ID,
+        types.Cognate_ID,
+        types.Cognateset_ID,
+    ],
     languages: t.Iterable[str],
     concepts: t.Set[str],
     cognatesets: t.Iterable[str],
@@ -176,13 +169,6 @@
     try:
         c_cognate_cognateset = dataset["CognateTable", "cognatesetReference"].name
         c_cognate_form = dataset["CognateTable", "formReference"].name
-<<<<<<< HEAD
-    except KeyError:
-        logger.critical(
-            """Edictor export requires your dataset to have an explicit CognateTable containing the judgements.
-        Run `lexedata.change.construct_cognate_table` if you have cognate sets in your FormTable.
-        Run `lexedata.change.cognate_code_data` if you want to start from automatic cognate detection."""
-=======
         c_cognate_id = dataset["CognateTable", "id"].name
         c_segment_slice = dataset["CognateTable", "segmentSlice"].name
         c_alignment = dataset["CognateTable", "alignment"].name
@@ -192,7 +178,6 @@
             with all of IDs, forms, cognatesets, segment slices and alignments.
             Run `lexedata.edit.construct_cognate_table` if you have cognate sets in your FormTable.
             Run `lexedata.edit.cognate_code_data` if you want to start from automatic cognate detection."""
->>>>>>> f9b943e8
         )
         sys.exit(Exit.NO_COGNATETABLE)
     c_form_language = dataset["FormTable", "languageReference"].name
@@ -203,11 +188,7 @@
     except KeyError:
         logger.critical(
             """Edictor export requires your dataset to have segments in the FormTable.
-<<<<<<< HEAD
-        Run `lexedata.enrich.segment_using_clts` to automatically add segments based on your forms."""
-=======
         Run `lexedata.edit.segment_using_clts` to automatically add segments based on your forms."""
->>>>>>> f9b943e8
         )
         # TODO: Exit.NO_SEGMENTS is not an `int`, so the exit code of the
         # python run is actually 1, not 4 as we wanted.
@@ -222,7 +203,6 @@
     tsv_header.append("cognatesetReference")
     if "alignment" not in tsv_header:
         tsv_header.append("alignment")
-<<<<<<< HEAD
 
     delimiters = {
         c.name: c.separator
@@ -251,16 +231,6 @@
                     if type(v) == str:
                         form[c] = form[c].replace("\t", "!t").replace("\n", "!n")
                 forms[form[c_form_id]] = form
-=======
-
-    # select forms and cognates given restriction of languages and concepts, cognatesets respectively
-    forms = {
-        form[c_form_id]: form
-        for form in dataset["FormTable"]
-        if form[c_form_language] in languages
-        if concepts.intersection(ensure_list(form[c_form_concept]))
-    }
->>>>>>> f9b943e8
 
     cognateset_cache: t.Dict[t.Optional[str], int] = {
         cognateset["ID"]: c
@@ -273,51 +243,20 @@
         dataset, cognatesets, logger
     )
 
-    judgements_about_form = {
+    judgements_about_form: t.Mapping[
+        types.Form_ID, t.Tuple[t.List[str], t.List[int]]
+    ] = {
         id: ([f"({s})" for s in form[c_form_segments]], [])
         for id, form in forms.items()
     }
     # Compose all judgements, last-one-rules mode.
     for j in dataset["CognateTable"]:
         if j[c_cognate_form] in forms and j[c_cognate_cognateset] in cognateset_cache:
-<<<<<<< HEAD
-            form = forms[j[c_cognate_form]]
-            if j[c_cognate_form] not in which_segment_belongs_to_which_cognateset:
-                which_segment_belongs_to_which_cognateset[j[c_cognate_form]] = [
-                    None for _ in form[c_form_segments]
-                ]
-            if ("CognateTable", "segmentSlice") in dataset:
-                segments_judged = parse_segment_slices(
-                    j[dataset["CognateTable", "segmentSlice"].name]
-                )
-            else:
-                segments_judged = range(len(form[c_form_segments]))
-            for s in segments_judged:
-                if s >= len(
-                    which_segment_belongs_to_which_cognateset[j[c_cognate_form]]
-                ):
-                    logger.warning(
-                        f"In judgement {j}, segment slice point outside valid range 0:{len(form[c_form_segments])}."
-                    )
-                    continue
-                elif (
-                    s > 0
-                    and j[c_cognate_cognateset]
-                    != which_segment_belongs_to_which_cognateset[j[c_cognate_form]][
-                        s - 1
-                    ]
-                    and j[c_cognate_cognateset]
-                    in which_segment_belongs_to_which_cognateset[j[c_cognate_form]]
-                ):
-                    raise ValueError(
-                        f"In judgement {j}, encountered non-concatenative morphology: Segments of judgement are not contiguous."
-=======
             j[c_alignment] = [s or "" for s in j[c_alignment]]
             try:
                 segments_judged = list(
                     parse_segment_slices(
                         segment_slices=j[c_segment_slice], enforce_ordered=False
->>>>>>> f9b943e8
                     )
                 )
             except ValueError:
@@ -495,9 +434,9 @@
     logger = cli.setup_logging(args)
     forms_to_tsv(
         dataset=pycldf.Dataset.from_metadata(args.metadata),
-        languages=args.languages or WorldSet(),
-        concepts=args.concepts or WorldSet(),
-        cognatesets=args.cognatesets or WorldSet(),
+        languages=args.languages or types.WorldSet(),
+        concepts=args.concepts or types.WorldSet(),
+        cognatesets=args.cognatesets or types.WorldSet(),
         output_file=args.output_file,
         logger=logger,
     )