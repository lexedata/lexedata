# -*- coding: utf-8 -*-

import os
import re
import sqlite3
import argparse
import warnings
import typing as t
from pathlib import Path
from tempfile import mkdtemp

import pycldf
import openpyxl
import sqlalchemy
from csvw.db import insert

from lexedata.types import *
from lexedata.types import string_to_id
import lexedata.importer.cellparser as cell_parsers
from lexedata.cldf.db import Database
import lexedata.error_handling as err

O = t.TypeVar('O', bound=Object)


# NOTE: Excel uses 1-based indices, this shows up in a few places in this file.


def cells_are_empty(cells: t.Iterable[openpyxl.cell.Cell]) -> bool:
    return not any([(cell.value or '').strip() for cell in cells])


# Adapt warnings – TODO: Probably the `logging` package would be better for
# this job than `warnings`.
def formatwarning(
        message: str, category: t.Type[Warning], filename: str, lineno: int,
        line: t.Optional[str] = None
) -> str:
    # ignore everything except the message
    return str(message) + '\n'


warnings.formatwarning = formatwarning


class ExcelParser:
    def __init__(self, output_dataset: pycldf.Dataset,
                 db_fname: str,
                 top: int = 2, left: int = 2,
                 cellparser: cell_parsers.NaiveCellParser = cell_parsers.CellParser(),
                 check_for_match: t.List[str] = ["cldf_id"],
                 check_for_row_match: t.List[str] = ["cldf_name"],
                 on_language_not_found: err.MissingHandler = err.create,
                 on_row_not_found: err.MissingHandler = err.create,
                 on_form_not_found: err.MissingHandler = err.create
    ) -> None:
        self.on_language_not_found = on_language_not_found
        self.on_row_not_found = on_row_not_found
        self.on_form_not_found = on_form_not_found

        self.cell_parser: cell_parsers.NaiveCellParser = cellparser
        self.top = top
        self.left = left
        self.check_for_match = check_for_match
        self.check_for_row_match = check_for_row_match

        self.cldfdatabase = Database(output_dataset, fname=db_fname)

    # TODO: Run `write` for an ExcelParser after __init__, but not for an
    # ExcelCognateParser, when constructing these objects from the command line
    # input in load_mg_style_dataset
    def write():
        # Die when the database file already exists – either it's empty, then
        # the user can delete it themself (so they should get a very explicit
        # warning!), or it is not empty, then I don't want it. It could contain
        # valuable data, the wrong table schema, or any other undesirable
        # content, so we are better of dying and letting the user decide. TODO:
        # If for quick testing, we sometimes want to ignore an existing file,
        # that should be handled using eg. a `force` parameter to __init__
        # which can be set from calling tests or the command line. Maybe we can
        # accept existing empty files, eg. tempfiles, without complaint after
        # we have checked that .write does not mind them. TODO: Well, actually,
        # this is necessary so that the cognate parser can start working after
        # the lexical parser. What is the way forward??
        if Path(self.cldfdatabase.fname).exists():
            raise FileExistsError(
                "The database file {:} exists, but ExcelParser expects "
                "to start from a clean slate.")
        self.cldfdatabase.write()


    def language_from_column(
            self, column: t.List[openpyxl.cell.Cell]
    ) -> Language:
        data = [(cell.value or '').strip() for cell in column[:self.top - 1]]
        comment = column[0].comment.text if column[0].comment else ''
        return Language(
            # Do not set the ID. Without knowing the database, we cannot know
            # what it needs to be, in particular whether there needs to be any
            # disambiguating number suffix.
            cldf_name = data[0],
            cldf_comment = comment
        )

    def find_db_candidates(
            self, object: O, properties: t.Iterable[str]
    ) -> t.Iterable[str]:
        where_clauses = []
        where_parameters = []
        for property in properties:
            if property not in object:
                where_clauses.append("{0} == NULL".format(
                    property))
            elif type(object[property]) == set:
                where_clauses.append("0==0")
            else:
                where_clauses.append("{0} == ?".format(
                    property))
                where_parameters.append(object[property])
        if where_clauses:
            where = "WHERE {}".format(" AND ".join(where_clauses))
        else:
            where = ""
        candidates = self.cldfdatabase.query(
            "SELECT cldf_id, * FROM {0} {1}".format(
                object.__table__, where),
            where_parameters
        )
        return [c[0] for c in candidates]

    def properties_from_row(
            self, row: t.List[openpyxl.cell.Cell]
    ) -> t.Optional[RowObject]:
        data = [(cell.value or '').strip() for cell in row[:self.left - 1]]
        comment = row[0].comment.text if row[0].comment else ''
        return Concept(
            cldf_name = data[0],
            cldf_comment = comment
        )

    def parse_all_languages(self, sheet: openpyxl.worksheet.worksheet.Worksheet) -> t.Dict[str, str]:
        """Parse all language descriptions in the focal sheet.

        Returns
        =======
        languages: A dictionary mapping columns ("B", "C", "D", …) to language IDs
        """
        languages_by_column: t.Dict[str, str] = {}
        # iterate over language columns
        for lan_col in sheet.iter_cols(min_row=1, max_row=self.top - 1, min_col=self.left):
            if cells_are_empty(lan_col):
                # Skip empty languages
                continue
            language = self.language_from_column(lan_col)
            candidates = self.find_db_candidates(language, ["cldf_name"])
            for language_id in candidates:
                break
            else:
                if not (self.on_language_not_found(language, lan_col[0]) and
                        self.insert_into_db(language)):
                    continue
                language_id = language["cldf_id"]
            languages_by_column[lan_col[0].column] = language_id

        return languages_by_column

    def create_form_with_sources(
            self,
            form: Form,
            row_object: RowObject,
            sources: t.List[t.Tuple[Source, t.Optional[str]]] = [],) -> None:
        form["cldf_id"] = "{:}_{:}".format(form["cldf_languageReference"],
                             row_object["cldf_id"])
        self.make_id_unique(form)

        self.insert_into_db(form)
        for source, context in sources:
            self.insert_into_db(
                Reference(
                    FormTable_cldf_id=form["cldf_id"],
                    SourceTable_id=source,
                    context=context))

    def associate(self, form_id: str, row: RowObject) -> bool:
        assert row.__table__ == "ParameterTable", "Expected Concept, but got {:}".format(row.__class__)
        with self.cldfdatabase.connection() as conn:
            try:
                insert(conn, self.cldfdatabase.translate,
                       "FormTable_ParameterTable__cldf_parameterReference",
                       ("FormTable_cldf_id", "ParameterTable_cldf_id"),
                       (form_id, row["cldf_id"])
                )
            except sqlite3.IntegrityError:
                return False
        return True

    def insert_into_db(self, object: O) -> bool:
        for key, value in object.items():
            if type(value) == list:
                # TODO: Is there a shortcut? The csvw module has to do
                # something similar when adding entries to the database, what
                # do they do?
                columns = self.cldfdatabase.dataset[object.__table__].tableSchema.columns
                trans = [self.cldfdatabase.translate(c.name) for c in columns]
                sep = [c.separator for c in columns if self.cldfdatabase.translate(c.name) == key][0]
                # Join values using the separator
                object[key] = sep.join(value)
            elif type(value) == set:
                raise ValueError("Sets should be handled by association tables.")
        with self.cldfdatabase.connection() as conn:
            insert(conn, self.cldfdatabase.translate,
                   object.__table__,
                   object.keys(),
                   tuple(object.values())
            )
        return True

    def make_id_unique(self, object: O) -> str:
        raw_id = object["cldf_id"]
        i = 0
        while self.cldfdatabase.query(
                "SELECT cldf_id FROM {0} WHERE cldf_id == ?".format(
                    object.__table__),
                (object["cldf_id"],)):
            i += 1
            object["cldf_id"] = "{:}_{:d}".format(raw_id, i)
        return object["cldf_id"]

    def parse_cells(self, sheet: openpyxl.worksheet.worksheet.Worksheet) -> None:
        languages = self.parse_all_languages(sheet)
        row_object = None
        for row in sheet.iter_rows(min_row=self.top):
            row_header, row_forms = row[:self.left - 1], row[self.left - 1:]
            # Parse the row header, creating or retrieving the associated row
            # object (i.e. a concept or a cognateset)
            properties = self.properties_from_row(row_header)
            if properties is not None:
                similar = self.find_db_candidates(
                    properties, self.check_for_row_match)
                for row_id in similar:
                    properties["cldf_id"] = row_id
                    break
                else:
                    if self.on_row_not_found(properties, row[0]):
                        properties["cldf_id"] = string_to_id(properties.get("cldf_name", ""))
                        self.make_id_unique(properties)
                        self.insert_into_db(properties)
                    else:
                        continue
                row_object = properties

            if row_object is None:
                raise AssertionError("Empty first row: Row had no properties, and there was no previous row to copy")

            # Parse the row, cell by cell
            for cell_with_forms in row_forms:
                try:
                    this_lan = languages[cell_with_forms.column]
                except KeyError:
                    continue

                # Parse the cell, which results (potentially) in multiple forms
                for params in self.cell_parser.parse(
                        cell_with_forms, this_lan,
                        f"{sheet.title}.{cell_with_forms.coordinate}"):
                    form = Form(params)
                    candidate_forms = self.find_db_candidates(
                        form, self.check_for_match)
                    sources = form.pop("cldf_source")
                    for form_id in candidate_forms:
                        break
                    else:
                        if not self.on_form_not_found(form, cell_with_forms):
                            continue
                        self.create_form_with_sources(form, row_object, sources=sources)
                        form_id = form["cldf_id"]
                    self.associate(form_id, row_object)
        with self.cldfdatabase.connection() as conn:
            conn.commit()


class ExcelCognateParser(ExcelParser):
    def __init__(self, output_dataset: pycldf.Dataset,
                 db_fname: str,
                 top: int = 2, left: int = 7,
                 cellparser: cell_parsers.NaiveCellParser = cell_parsers.CognateParser(),
                 check_for_match: t.List[str] = ["cldf_id"],
                 check_for_row_match: t.List[str] = ["cldf_name"],
                 on_language_not_found: err.MissingHandler = err.error,
                 on_row_not_found: err.MissingHandler = err.create,
                 on_form_not_found: err.MissingHandler = err.warn
    ) -> None:
        super().__init__(
            output_dataset = output_dataset,
            db_fname=db_fname,
            top = top, left = left,
            cellparser=cellparser,
            check_for_match = check_for_match,
            check_for_row_match = check_for_row_match,
            on_language_not_found=on_language_not_found,
            on_row_not_found=on_row_not_found,
            on_form_not_found=on_form_not_found
        )

    def properties_from_row(
            self, row: t.List[openpyxl.cell.Cell]
    ) -> t.Optional[RowObject]:
        data = [(cell.value or '').strip() for cell in row[:self.left - 1]]
        if not data[0]:
            return None
        # TODO I don't know what ate `get_cell_coment`, we can probably put it
        # back. It's not as critical with comments, which we don't expect to
        # ever be used for exact matching, but it would probably be nice to use
        # the same postprocess, namely strip() and unicode normalization, as
        # elsewhere.
        # TODO: Actually, where is that strip + unicode normalization here? I
        # may have added it only to excelsinglewordlist.py – we should probably
        # also throw it on all strings we get from the database in this module
        # here.
        comment = row[0].comment.text if row[0].comment else ''
        return CogSet(
            cldf_name = data[0],
            cldf_comment = comment
        )

    def associate(self, form_id: str, row: RowObject) -> bool:
        assert row.__table__ == "CognatesetTable", "Expected Concept, but got {:}".format(row.__class__)
        with self.cldfdatabase.connection() as conn:
            try:
                insert(conn, self.cldfdatabase.translate,
                       "CognateTable",
                       ("formReference", "cognatesetReference"),
                       (form_id, row["cldf_id"])
                )
            except sqlite3.IntegrityError:
                return False
        return True


class MawetiExcelParser(ExcelParser):
    def __init__(self, output_dataset: pycldf.Dataset,
                 db_fname: str,
                 top: int = 3, left: int = 7,
                 cellparser: cell_parsers.NaiveCellParser = cell_parsers.MawetiCellParser(),
                 check_for_match: t.List[str] = ["cldf_id"],
                 check_for_row_match: t.List[str] = ["cldf_name"],
                 on_language_not_found: err.MissingHandler = err.create,
                 on_row_not_found: err.MissingHandler = err.create,
                 on_form_not_found: err.MissingHandler = err.create
                 ) -> None:
        super().__init__(output_dataset=output_dataset, db_fname=db_fname,
                         top=top, left=left,
                         cellparser=cellparser,
                         check_for_match=check_for_match, check_for_row_match=check_for_row_match,
                         on_language_not_found=on_language_not_found,
                         on_row_not_found=on_row_not_found,
                         on_form_not_found=on_form_not_found)


def excel_parser_from_dialect(dataset: pycldf.Dataset) -> t.Type[ExcelParser]:
    dialect = argparse.Namespace(
        **dataset.tablegroup.common_props["special:fromexcel"])
    Row = CogSet if dialect.cognates else Concept
    top = len(dialect.lang_cell_regexes) + 1
    left = len(dialect.row_cell_regexes) + 1

    class SpecializedExcelParser(ExcelParser):
        def __init__(
                self, output_dataset: pycldf.Dataset, db_fname: str,
        ) -> None:
            super().__init__(
                output_dataset=output_dataset,
                db_fname=db_fname,
                top=top,
                left=left,
                cellparser=getattr(cell_parsers, dialect.cell_parser)(),
                check_for_match=dialect.check_for_match,
                check_for_row_match=dialect.check_for_row_match,
                )

        def language_from_column(self, column: t.List[openpyxl.cell.Cell]) -> Language:
            """Parse the row, according to regexes from the metadata.

            Raises
            ======
            ValueError: When the cell cannot be parsed with the specified regex.

            """
            # TODO: If a property appears twice, currently the later
            # appearance overwrites the earlier one. Merge wiser.
            d: t.Dict[str, str] = {}
            for cell, cell_regex, comment_regex in zip(column, dialect.lang_cell_regexes, dialect.lang_comment_regexes):
                if cell.value:
                    match = re.fullmatch(cell_regex, cell.value, re.DOTALL)
                    if match is None:
                        raise ValueError(f"In cell {cell.coordinate}: Expected to encounter match for {cell_regex}, but found {cell.value}")
                    d.update(match.groupdict())
                if cell.comment:
                    match = re.fullmatch(comment_regex, cell.comment.content, re.DOTALL)
                    if match is None:
                        raise ValueError(f"In cell {cell.coordinate}: Expected to encounter match for {comment_regex}, but found {cell.comment.content}")
                    d.update(match.groupdict())

            if "cldf_id" not in d:
                d["cldf_id"] = string_to_id(d["cldf_name"])
            return Language(d)

        def properties_from_row(self, row: t.List[openpyxl.cell.Cell]) -> Concept:
            """Parse the row, according to regexes from the metadata.

            Raises
            ======
            ValueError: When the cell cannot be parsed with the specified regex.

            """
            # FIXME: If a property appears twice, currently the later
            # appearance overwrites the earlier one. Merge wiser.
            d: t.Dict[str, str] = {}
            for cell, cell_regex, comment_regex in zip(row, dialect.row_cell_regexes, dialect.row_comment_regexes):
                if cell.value:
                    match = re.fullmatch(cell_regex, cell.value, re.DOTALL)
                    if match is None:
                        raise ValueError(f"In cell {cell.coordinate}: Expected to encounter match for {cell_regex}, but found {cell.value}")
                    d.update(match.groupdict())
                if cell.comment:
                    match = re.fullmatch(comment_regex, cell.comment.content, re.DOTALL)
                    if match is None:
                        raise ValueError(f"In cell {cell.coordinate}: Expected to encounter match for {comment_regex}, but found {cell.comment.content}")
                    d.update(match.groupdict())
            return Concept(d)
    return SpecializedExcelParser


def load_mg_style_dataset(
        metadata: Path, lexicon: str, db: str) -> None:
    if db == "":
        tmpdir = Path(mkdtemp("", "fromexcel"))
        db = tmpdir / 'db.sqlite'
    lexicon_wb = openpyxl.load_workbook(lexicon)

    dataset = pycldf.Dataset.from_metadata(metadata)
    try:
        EP = excel_parser_from_dialect(dataset)
    except KeyError:
        EP = ExcelParser
    # The Intermediate Storage, in a in-memory DB (unless specified otherwise)
    excel_parser_lexical = MawetiExcelParser(dataset, db)
    excel_parser_lexical.parse_cells(lexicon)
    excel_parser_lexical.cldfdatabase.to_cldf(metadata.parent, mdname=metadata.name)

<<<<<<< HEAD

def load_mg_style_cognateset(
        metadata: Path, cogsets: str, db: str) -> None:
    if db == "":
        tmpdir = Path(mkdtemp("", "fromexcel"))
        db = tmpdir / 'db.sqlite'
    # lexicon_wb = openpyxl.load_workbook(lexicon)

    # dataset = pycldf.Dataset.from_metadata(metadata)
    # try:
    #    EP = excel_parser_from_dialect(dataset)
    # except KeyError:
    #    EP = ExcelParser
    # The Intermediate Storage, in a in-memory DB (unless specified otherwise)
    excel_parser_cognate = ExcelCognateParser(pycldf.Dataset.from_metadata(metadata), db)
=======
    excel_parser_cognate = ExcelCognateParser(dataset, db)
>>>>>>> 9ee0b819
    excel_parser_cognate.parse_cells(cogsets)
    excel_parser_cognate.cldfdatabase.to_cldf(metadata.parent, mdname=metadata.name)

# TODO: Write a pair of functions like these to import cognate data separately
# from the comparative lexical data, which should use the Hyperlink structure
# we output in ExcelWriter if no dialect can be found.


if __name__ == "__main__":
    import argparse
    import pycldf
    parser = argparse.ArgumentParser(description="Load a Maweti-Guarani-style dataset into CLDF")
    parser.add_argument(
        "lexicon", nargs="?",
        default="TG_comparative_lexical_online_MASTER.xlsx",
        help="Path to an Excel file containing the dataset")
    parser.add_argument(
        "cogsets", nargs="?",
        default="TG_cognates_online_MASTER.xlsx",
        help="Path to an Excel file containing cogsets and cognatejudgements")
    parser.add_argument(
        "--db", nargs="?",
        default="",
        help="Where to store the temp from reading the word list")
    parser.add_argument(
        "--metadata", nargs="?", type=Path,
        default="Wordlist-metadata.json",
        help="Path to the metadata.json")
    parser.add_argument(
        "--debug-level", type=int, default=0,
        help="Debug level: Higher numbers are less forgiving")
    args = parser.parse_args()

    if args.db.startswith("sqlite:///"):
        args.db = args.db[len("sqlite:///"):]
    if args.db == ":memory:":
        args.db = ""
    # We have too many difficult database connections in different APIs, we
    # refuse in-memory DBs and use a temporary file instead.

    load_mg_style_dataset(args.metadata, args.lexicon, args.cogsets, args.db)
<|MERGE_RESOLUTION|>--- conflicted
+++ resolved
@@ -448,7 +448,6 @@
     excel_parser_lexical.parse_cells(lexicon)
     excel_parser_lexical.cldfdatabase.to_cldf(metadata.parent, mdname=metadata.name)
 
-<<<<<<< HEAD
 
 def load_mg_style_cognateset(
         metadata: Path, cogsets: str, db: str) -> None:
@@ -464,9 +463,7 @@
     #    EP = ExcelParser
     # The Intermediate Storage, in a in-memory DB (unless specified otherwise)
     excel_parser_cognate = ExcelCognateParser(pycldf.Dataset.from_metadata(metadata), db)
-=======
     excel_parser_cognate = ExcelCognateParser(dataset, db)
->>>>>>> 9ee0b819
     excel_parser_cognate.parse_cells(cogsets)
     excel_parser_cognate.cldfdatabase.to_cldf(metadata.parent, mdname=metadata.name)
 
