--- conflicted
+++ resolved
@@ -368,40 +368,21 @@
         default="TG_cognates_online_MASTER.xlsx",
         help="Path to an Excel file containing cogsets and cognatejudgements")
     parser.add_argument(
-<<<<<<< HEAD
-=======
-        "output", nargs="?", # at some point, output parameter is not needed for parser
-        default="from_excel/", # output will be displaced to cognatesetimporter
-        help="Directory to create the output CLDF wordlist in")
-    parser.add_argument(
-        "metadata", nargs="?",
-        default="Wordlist-metadata.json",
-        help="Path to the metadata.json")
-    parser.add_argument(
->>>>>>> 68557542
         "--db", nargs="?",
         default="sqlite:///",
         help="Where to store the temp DB")
     parser.add_argument(
-<<<<<<< HEAD
         "--metadata", nargs="?", type=Path,
         default="Wordlist-metadata.json",
         help="Path to the metadata.json")
     parser.add_argument(
-=======
->>>>>>> 68557542
         "--debug-level", type=int, default=0,
         help="Debug level: Higher numbers are less forgiving")
     args = parser.parse_args()
 
     # The Intermediate Storage, in a in-memory DB (unless specified otherwise)
-<<<<<<< HEAD
-    excel_parser = ExcelParser(pycldf.Dataset.from_metadata(args.metadata))
-
-=======
     excel_parser_lexical = MawetiGuaraniExcelParser(pycldf.Dataset.from_metadata(args.metadata))
     excel_parser_cognateset = MawetiGuaraniExcelCognateParser(pycldf.Dataset.from_metadata(args.metadata))
->>>>>>> 68557542
     wb = openpyxl.load_workbook(filename=args.lexicon)
     excel_parser_lexical.read(wb.worksheets[0])
 
@@ -411,8 +392,4 @@
         ws = wb[sheet]
         excel_parser_cognateset.read(ws)
 
-<<<<<<< HEAD
-    excel_parser.cldfdatabase.to_cldf(args.metadata.parent)
-=======
-    excel_parser.cldfdatabase.to_cldf(args.output)
->>>>>>> 68557542
+    excel_parser.cldfdatabase.to_cldf(args.metadata.parent)