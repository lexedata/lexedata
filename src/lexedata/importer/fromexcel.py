# -*- coding: utf-8 -*-

import os
import re
import sqlite3
import argparse
import warnings
import typing as t
from pathlib import Path
from tempfile import mkdtemp

import pycldf
import openpyxl
import sqlalchemy
from csvw.db import insert

from lexedata.types import *
from lexedata.util import string_to_id, clean_cell_value, get_cell_comment
import lexedata.importer.cellparser as cell_parsers
from lexedata.cldf.db import Database
import lexedata.error_handling as err

O = t.TypeVar('O', bound=Object)


# NOTE: Excel uses 1-based indices, this shows up in a few places in this file.


def cells_are_empty(cells: t.Iterable[openpyxl.cell.Cell]) -> bool:
    return not any([clean_cell_value(cell) for cell in cells])


# Adapt warnings – TODO: Probably the `logging` package would be better for
# this job than `warnings`.
def formatwarning(
        message: str, category: t.Type[Warning], filename: str, lineno: int,
        line: t.Optional[str] = None
) -> str:
    # ignore everything except the message
    return str(message) + '\n'


warnings.formatwarning = formatwarning


class ExcelParser:
    # TODO: Gereon I think this class variable row_header should be initialized by the metadataset
    # TODO: Gereon an additional parameter row.object would be nice, too. To make it more generic.
    # for now, .properties_from_row cannot be more generic because of the return Concept(....) etc.
    def __init__(self, output_dataset: pycldf.Dataset,
                 db_fname: str,
                 top: int = 2, left: int = 2,
                 cellparser: cell_parsers.NaiveCellParser = cell_parsers.CellParser(),
                 row_header: t.List[str] = ["set", "cldf_name", None],
                 check_for_match: t.List[str] = ["cldf_id"],
                 check_for_row_match: t.List[str] = ["cldf_name"],
                 on_language_not_found: err.MissingHandler = err.create,
                 on_row_not_found: err.MissingHandler = err.create,
                 on_form_not_found: err.MissingHandler = err.create
    ) -> None:
        self.on_language_not_found = on_language_not_found
        self.on_row_not_found = on_row_not_found
        self.on_form_not_found = on_form_not_found
        self.row_header = row_header

        self.cell_parser: cell_parsers.NaiveCellParser = cellparser
        self.top = top
        self.left = left
        self.check_for_match = check_for_match
        self.check_for_row_match = check_for_row_match
        self.init_db()

    def init_db(self):
        self.cldfdatabase = Database(output_dataset, fname=db_fname)

    def cache_dataset(self):
        excel_parser_cognate.cldfdatabase.write_from_tg(_force=True)

    def drop_from_cache(self, table: str):
        assert "`" not in table
        with excel_parser_cognate.cldfdatabase.connection() as conn:
            conn.execute("DELETE FROM `{:s}`".format(table))
            conn.commit()

    def retrieve(self, table_type: str):
        data = excel_parser_cognate.cldfdatabase.read()
        items = data[table_type]
        table = excel_parser_cognate.cldfdatabase.dataset[table_type]
        return [excel_parser_cognate.cldfdatabase.retranslate(table, item) for item in items]

    # Run `write` for an ExcelParser after __init__, but not for an
    # ExcelCognateParser, when constructing these objects from the command line
    # input in load_mg_style_dataset
    def write(self):
        # Die when the database file already exists – either it's empty, then
        # the user can delete it themself (so they should get a very explicit
        # warning!), or it is not empty, then I don't want it. It could contain
        # valuable data, the wrong table schema, or any other undesirable
        # content, so we are better of dying and letting the user decide. TODO:
        # If for quick testing, we sometimes want to ignore an existing file,
        # that should be handled using eg. a `force` parameter to __init__
        # which can be set from calling tests or the command line. Maybe we can
        # accept existing empty files, eg. tempfiles, without complaint after
        # we have checked that .write does not mind them. TODO: Well, actually,
        # this is necessary so that the cognate parser can start working after
        # the lexical parser. What is the way forward??
        if Path(self.cldfdatabase.fname).exists():
            raise FileExistsError(
                "The database file {:} exists, but ExcelParser expects "
                "to start from a clean slate.")
        self.cldfdatabase.write()

    def language_from_column(
            self, column: t.List[openpyxl.cell.Cell]
    ) -> Language:
        data = [clean_cell_value(cell) for cell in column[:self.top - 1]]
        comment = get_cell_comment(column[0])
        id = string_to_id(data[0])
        return Language(
            # an id candidate must be provided, which is transformed into a unique id
            cldf_id = id,
            cldf_name = data[0],
            cldf_comment = comment
        )

    def find_db_candidates(
            self, object: O, properties_for_match: t.Iterable[str]
    ) -> t.Iterable[str]:
        where_clauses = []
        where_parameters = []
        for property in properties_for_match:
            if property not in object:
                continue
            elif type(object[property]) == list:
                # FIXME: what should actually happen?
                continue
            else:
                where_clauses.append("{0} == ?".format(
                    property))
                where_parameters.append(object[property])
        if where_clauses:
            where = "WHERE {}".format(" AND ".join(where_clauses))
        else:
            where = ""
        candidates = self.cldfdatabase.query(
            "SELECT cldf_id, * FROM {0} {1}".format(
                object.__table__, where),
            where_parameters
        )
        return [c[0] for c in candidates]

    def properties_from_row(
            self, row: t.List[openpyxl.cell.Cell]
    ) -> t.Optional[RowObject]:
        data = [clean_cell_value(cell) for cell in row[:self.left - 1]]
        properties = dict(zip(self.row_header, data))
        # delete all possible None entries coming from row_header
        while None in properties.keys():
            del properties[None]

        # fetch cell comment
        comment = get_cell_comment(row[0])
        properties["cldf_comment"] = comment

        # cldf_name serves as cldf_id candidate
        properties["cldf_id"] = properties["cldf_name"]

        return Concept(properties)

    def parse_all_languages(self, sheet: openpyxl.worksheet.worksheet.Worksheet) -> t.Dict[str, str]:
        """Parse all language descriptions in the focal sheet.

        Returns
        =======
        languages: A dictionary mapping columns ("B", "C", "D", …) to language IDs
        """
        languages_by_column: t.Dict[str, str] = {}
        # iterate over language columns
        for lan_col in sheet.iter_cols(min_row=1, max_row=self.top - 1, min_col=self.left):
            if cells_are_empty(lan_col):
                # Skip empty languages
                continue
            language = self.language_from_column(lan_col)
            candidates = self.find_db_candidates(language, ["cldf_name"])
            for language_id in candidates:
                break
            else:
                if not (self.on_language_not_found(language, lan_col[0]) and
                        self.insert_into_db(language)):
                    continue
                language_id = language["cldf_id"]
            languages_by_column[lan_col[0].column] = language_id

        return languages_by_column

    def create_form_with_sources(
            self,
            form: Form,
            row_object: RowObject,
            sources: t.List[t.Tuple[Source, t.Optional[str]]] = [],) -> None:
        form["cldf_id"] = "{:}_{:}".format(form["cldf_languageReference"],
                             row_object["cldf_id"])
        self.make_id_unique(form)

        self.insert_into_db(form)
        for source, context in sources:
            self.insert_into_db(
                Reference(
                    FormTable_cldf_id=form["cldf_id"],
                    SourceTable_id=source,
                    context=context))

    def associate(self, form_id: str, row: RowObject) -> bool:
        assert row.__table__ == "ParameterTable", "Expected Concept, but got {:}".format(row.__class__)
        with self.cldfdatabase.connection() as conn:
            try:
                insert(conn, self.cldfdatabase.translate,
                       "FormTable_ParameterTable__cldf_parameterReference",
                       ("FormTable_cldf_id", "ParameterTable_cldf_id"),
                       (form_id, row["cldf_id"])
                )
                conn.commit()
            except sqlite3.IntegrityError:
                return False
        return True

    def insert_into_db(self, object: O) -> bool:
        for key, value in object.items():
            if type(value) == list:
                # TODO: Is there a shortcut? The csvw module has to do
                # something similar when adding entries to the database, what
                # do they do?
                columns = self.cldfdatabase.dataset[object.__table__].tableSchema.columns
                sep = [c.separator for c in columns if self.cldfdatabase.translate(c.name) == key][0]
                # Join values using the separator
                object[key] = sep.join(value)
            elif type(value) == set:
                raise ValueError("Sets should be handled by association tables.")
        with self.cldfdatabase.connection() as conn:
            insert(conn, self.cldfdatabase.translate,
                   object.__table__,
                   object.keys(),
                   tuple(object.values())
                   )
            conn.commit()
        return True

    def make_id_unique(self, object: O) -> str:
        raw_id = object["cldf_id"]
        i = 0
        while self.cldfdatabase.query(
                "SELECT cldf_id FROM {0} WHERE cldf_id == ?".format(
                    object.__table__),
                (object["cldf_id"],)):
            i += 1
            object["cldf_id"] = "{:}_{:d}".format(raw_id, i)
        return object["cldf_id"]

    def parse_cells(self, sheet: openpyxl.worksheet.worksheet.Worksheet) -> None:
        languages = self.parse_all_languages(sheet)
        row_object = None
        for row in sheet.iter_rows(min_row=self.top):
            row_header, row_forms = row[:self.left - 1], row[self.left - 1:]
            # Parse the row header, creating or retrieving the associated row
            # object (i.e. a concept or a cognateset)
            properties = self.properties_from_row(row_header)
            if properties is not None:
                similar = self.find_db_candidates(
                    properties, self.check_for_row_match)
                for row_id in similar:
                    properties["cldf_id"] = row_id
                    break
                else:
                    if self.on_row_not_found(properties, row[0]):
                        properties["cldf_id"] = string_to_id(properties.get("cldf_name", ""))
                        self.make_id_unique(properties)
                        self.insert_into_db(properties)
                    else:
                        continue
                row_object = properties

            if row_object is None:
                if any(c.value for c in row_forms):
                    raise AssertionError("Empty first row: Row had no properties, and there was no previous row to copy")
                else:
                    continue
            # Parse the row, cell by cell
            for cell_with_forms in row_forms:
                try:
                    this_lan = languages[cell_with_forms.column]
                except KeyError:
                    continue

                # Parse the cell, which results (potentially) in multiple forms
                for params in self.cell_parser.parse(
                        cell_with_forms, this_lan,
                        f"{sheet.title}.{cell_with_forms.coordinate}"):
                    form = Form(params)
                    candidate_forms = self.find_db_candidates(
                        form, self.check_for_match)
                    sources = form.pop("cldf_source", [])
                    for form_id in candidate_forms:
                        break
                    else:
                        if not self.on_form_not_found(form, cell_with_forms):
                            continue
                        form["cldf_id"] = "{:}_{:}".format(form["cldf_languageReference"], row_object["cldf_id"])
                        self.create_form_with_sources(form, row_object, sources=sources)
                        form_id = form["cldf_id"]
                    self.associate(form_id, row_object)
        self.commit()

    def commit(self):
        with self.cldfdatabase.connection() as conn:
            conn.commit()


class ExcelCognateParser(ExcelParser):
    def __init__(self, output_dataset: pycldf.Dataset,
                 db_fname: str,
<<<<<<< HEAD
                 top: int = 3,
                 cellparser: cell_parsers.NaiveCellParser = cell_parsers.CognateParser(),
=======
                 top: int = 3, left: int = 7,
                 cellparser: cell_parsers.NaiveCellParser = cell_parsers.CellParser(),
>>>>>>> ee60e67d
                 row_header = ["set", "cldf_name", None],
                 check_for_match: t.List[str] = ["cldf_id"],
                 check_for_row_match: t.List[str] = ["cldf_name"],
                 on_language_not_found: err.MissingHandler = err.error,
                 on_row_not_found: err.MissingHandler = err.create,
                 on_form_not_found: err.MissingHandler = err.warn
                 ) -> None:
        super().__init__(
            output_dataset = output_dataset,
            db_fname=db_fname,
            top = top, left = len(row_header) + 1,
            cellparser=cellparser,
            check_for_match = check_for_match,
            row_header=row_header,
            check_for_row_match = check_for_row_match,
            on_language_not_found=on_language_not_found,
            on_row_not_found=on_row_not_found,
            on_form_not_found=on_form_not_found
        )

    def properties_from_row(
            self, row: t.List[openpyxl.cell.Cell]
    ) -> t.Optional[RowObject]:
        # TODO: Ask Gereon: get_cell_comment with unicode normalization or not?
        # TODO: When coming out of lexedata.exporter.cognates, the data may be
        # quite rich, it might even contain list-valued entries, separated by
        # the same separator used in the CLDF, or sources with context. We need
        # to parse this wisely, WHILE ALSO assume that some human touched the
        # data and made it messy. The same flexibility would actually be nice
        # for MG-style datasets, so I suggest to not split this functionality
        # out in a subclass.
        data = [clean_cell_value(cell) for cell in row[:self.left - 1]]
        properties = dict(zip(self.row_header, data))
        # delete all possible None entries coming from row_header
        while None in properties.keys():
            del properties[None]

        # fetch cell comment
        comment = get_cell_comment(row[0])
        properties["cldf_comment"] = comment

        # cldf_name serves as cldf_id candidate
        properties["cldf_id"] = properties["cldf_id"] or properties["cldf_name"]
        return CogSet(properties)

    def associate(self, form_id: str, row: RowObject) -> bool:
        assert row.__table__ == "CognatesetTable", \
            "Expected Concept, but got {:}".format(row.__class__)
        row_id = row["cldf_id"]
        judgement = Judgement(
            cldf_id = f"{form_id}-{row_id}",
            cldf_formReference = form_id,
            cldf_cognatesetReference = row_id
        )
        self.make_id_unique(judgement)
        return self.insert_into_db(judgement)
class MawetiExcelParser(ExcelParser):
    def __init__(self, output_dataset: pycldf.Dataset,
                 db_fname: str,
                 top: int = 3, left: int = 7,
                 cellparser: cell_parsers.CellParser = cell_parsers.CellParser(),
                 row_header: t.List[str] = ["Set", "cldf_name", None, "Spanish", "Portuguese", "French"],
                 check_for_match: t.List[str] = ["cldf_id"],
                 check_for_row_match: t.List[str] = ["cldf_name"],
                 on_language_not_found: err.MissingHandler = err.create,
                 on_row_not_found: err.MissingHandler = err.create,
                 on_form_not_found: err.MissingHandler = err.create
                 ) -> None:
        super().__init__(output_dataset=output_dataset, db_fname=db_fname,
                         top=top, left=left,
                         cellparser=cellparser,
                         check_for_match=check_for_match, check_for_row_match=check_for_row_match,
                         row_header=row_header,
                         on_language_not_found=on_language_not_found,
                         on_row_not_found=on_row_not_found,
                         on_form_not_found=on_form_not_found)

    def properties_from_row(
            self, row: t.List[openpyxl.cell.Cell]
    ) -> t.Optional[RowObject]:
        data = [clean_cell_value(cell) for cell in row[:self.left - 1]]
        properties = dict(zip(self.row_header, data))
        # delete all possible None entries coming from row_header
        while None in properties.keys():
            del properties[None]

        # fetch cell comment
        comment = get_cell_comment(row[0])
        properties["cldf_comment"] = comment

        # cldf_name serves as cldf_id candidate
        properties["cldf_id"] = properties["cldf_name"]
        properties["English"] = properties["cldf_name"]
        return Concept(properties)


def excel_parser_from_dialect(dialect: argparse.Namespace, cognate: bool) -> t.Type[ExcelParser]:
    if cognate:
        Row = CogSet
        Parser = ExcelCognateParser
    else:
        Row = Concept
        Parser = ExcelParser
    top = len(dialect.lang_cell_regexes) + 1
    left = len(dialect.row_cell_regexes) + 1
    # prepare cellparser
    element_semantics = dict()
    bracket_pairs = dict()
    for key, value in dialect.cell_parser["cell_parser_semantics"].items():
        opening, closing, my_bool = value
        bracket_pairs[opening] = closing
        element_semantics[opening] = (key, my_bool)
    initialized_cell_parser = getattr(cell_parsers, dialect.cell_parser["name"])\
        (bracket_pairs=bracket_pairs,
         element_semantics=element_semantics,
         separation_pattern=fr"([{''.join(dialect.cell_parser['form_separator'])}])",
         variant_separator=dialect.cell_parser["variant_separator"],
         add_default_source=dialect.cell_parser["add_default_source"]
         )

    class SpecializedExcelParser(Parser):
        def __init__(
                self, output_dataset: pycldf.Dataset, db_fname: str,
        ) -> None:
            super().__init__(
                output_dataset=output_dataset,
                db_fname=db_fname,
                top=top,
                left=left,
                cellparser=initialized_cell_parser,
                check_for_match=dialect.check_for_match,
                check_for_row_match=dialect.check_for_row_match,
                )

        def language_from_column(self, column: t.List[openpyxl.cell.Cell]) -> Language:
            """Parse the row, according to regexes from the metadata.

            Raises
            ======
            ValueError: When the cell cannot be parsed with the specified regex.

            """
            # TODO: If a property appears twice, currently the later
            # appearance overwrites the earlier one. Merge wiser.
            d: t.Dict[str, str] = {}
            for cell, cell_regex, comment_regex in zip(column, dialect.lang_cell_regexes, dialect.lang_comment_regexes):
                if cell.value:
                    match = re.fullmatch(cell_regex, cell.value, re.DOTALL)
                    if match is None:
                        raise ValueError(f"In cell {cell.coordinate}: Expected to encounter match for {cell_regex}, but found {cell.value}")
                    for k, v in match.groupdict().items():
                        if k in d:
                            d[k] = d[k] + v
                        else:
                            d[k] = v
                if cell.comment:
                    match = re.fullmatch(comment_regex, cell.comment.content, re.DOTALL)
                    if match is None:
                        raise ValueError(f"In cell {cell.coordinate}: Expected to encounter match for {comment_regex}, but found {cell.comment.content}")
                    for k, v in match.groupdict().items():
                        if k in d:
                            d[k] = d[k] + v
                        else:
                            d[k] = v

            if "cldf_id" not in d:
                d["cldf_id"] = string_to_id(d["cldf_name"])
            return Language(d)

        def properties_from_row(self, row: t.List[openpyxl.cell.Cell]) -> Row:
            """Parse the row, according to regexes from the metadata.

            Raises
            ======
            ValueError: When the cell cannot be parsed with the specified regex.

            """
            # FIXME: If a property appears twice, currently the later
            # appearance overwrites the earlier one. Merge wiser.
            d: t.Dict[str, str] = {}
            for cell, cell_regex, comment_regex in zip(row, dialect.row_cell_regexes, dialect.row_comment_regexes):
                if cell.value:
                    match = re.fullmatch(cell_regex, cell.value, re.DOTALL)
                    if match is None:
                        raise ValueError(f"In cell {cell.coordinate}: Expected to encounter match for {cell_regex}, but found {cell.value}")
                    for k, v in match.groupdict().items():
                        if k in d:
                            d[k] = d[k] + v
                        else:
                            d[k] = v
                if cell.comment:
                    match = re.fullmatch(comment_regex, cell.comment.content, re.DOTALL)
                    if match is None:
                        raise ValueError(f"In cell {cell.coordinate}: Expected to encounter match for {comment_regex}, but found {cell.comment.content}")
                    for k, v in match.groupdict().items():
                        if k in d:
                            d[k] = d[k] + v
                        else:
                            d[k] = v

            return Row(d)
    return SpecializedExcelParser


def load_dataset(metadata: Path, lexicon: str, db: str, cognate_lexicon: t.Optional[str]):
    dataset = pycldf.Dataset.from_metadata(metadata)
    dialect = argparse.Namespace(
        **dataset.tablegroup.common_props["special:fromexcel"])
    if db == "":
        tmpdir = Path(mkdtemp("", "fromexcel"))
        db = tmpdir / 'db.sqlite'
    lexicon_wb = openpyxl.load_workbook(lexicon).active
    # load lexical data set
    try:
        EP = excel_parser_from_dialect(dialect, cognate=False)
    except KeyError:
        EP = ExcelParser
    # The Intermediate Storage, in a in-memory DB (unless specified otherwise)
    EP = EP(dataset, db_fname=db)
    EP.write()
    EP.parse_cells(lexicon_wb)
    EP.cldfdatabase.to_cldf(metadata.parent, mdname=metadata.name)
    # load cognate data set if provided by metadata
    cognate = True if cognate_lexicon and dialect.cognates else False
    if cognate:
        try:
            EP = excel_parser_from_dialect(argparse.Namespace(**dialect.cognates), cognate=cognate)
        except KeyError:
            EP = ExcelCognateParser(dataset, db_fname=db)
        EP = EP(dataset, db)
        for sheet in  openpyxl.load_workbook(cognate_lexicon).worksheets:
            EP.parse_cells(sheet)
        EP.cldfdatabase.to_cldf(metadata.parent, mdname=metadata.name)


class ExcelParserDictionaryDB(ExcelParser):
    def init_db(self):
        self.__cache = {}
        self.__dataset = output_dataset

    def cache_dataset(self):
        for table in self.__dataset.tables:
            table_type = table.common_props["dc:conformsTo"].rsplit("#", 1)[1]
            id, = table.tableSchema.primaryKey
            self.__cache[table_type] = {
                row[id]: row for row in table
            }

    def drop_from_cache(self, table: str):
        self.__cache[table] = {}

    def retrieve(self, table_type: str):
        return self.__cache[table_type].values()

    def write(self):
        self.__cache = {}

    def associate(self, form_id: str, row: RowObject) -> bool:
        form = self.__cache["FormTable"][form_id]
        if row.__table__ == "CognatesetTable":
            try:
                judgements = self.__cache["CognateTable"]
                judgements[len(judgements)] = {
                    self.__dataset["CognateTable", "formReference"].name: form_id,
                    self.__dataset["CognateTable", "cognatesetReference"].name:
                    row[self.__dataset["CognatesetTable", "id"].name],
                }
                return True
            except KeyError:
                column = self.__dataset["FormTable", "cognatesetReference"]
                id = self.__dataset["CognatesetTable", "id"].name
        elif row.__table__ == "ParameterTable":
            column = self.__dataset["FormTable", "parameterReference"]
            id = self.__dataset["ParameterTable", "id"].name

        if column.separator is None:
            form_id[column_name] = row[id]
        else:
            form_id.setdefault(column_name).append(row[id])
        return True

    def insert_into_db(self, object: O) -> bool:
        id = self.__dataset[object.__table__, "id"].name
        assert object[id] not in self.__cache[object.__table__]
        self.__cache[object.__table__][id] = object

    def make_id_unique(self, object: O) -> str:
        id = self.__dataset[object.__table__, "id"].name
        raw_id = object["cldf_id"]
        i = 0
        while object[id] in self.__cache[object.__table__, id]:
            i += 1
            object["cldf_id"] = "{:}_{:d}".format(raw_id, i)
        return object["cldf_id"]

    def find_db_candidates(
            self, object: O, properties_for_match: t.Iterable[str]
    ) -> t.Iterable[str]:
        return [
            candidate
            for candidate, properties in self.__cache[object.__table__].items()
            if all(
                    properties[p] == object[p]
                    for p in properties_for_match
            )
        ]

    def commit(self):
        pass




if __name__ == "__main__":
    import argparse
    import pycldf
    parser = argparse.ArgumentParser(description="Load a Maweti-Guarani-style dataset into CLDF")
    parser.add_argument(
        "lexicon", nargs="?",
        default="TG_comparative_lexical_online_MASTER.xlsx",
        help="Path to an Excel file containing the dataset")
    parser.add_argument(
        "--cogsets", nargs="?",
        default="",
        help="Path to an Excel file containing cogsets and cognatejudgements")
    parser.add_argument(
        "--db", nargs="?",
        default="",
        help="Where to store the temp from reading the word list")
    parser.add_argument(
        "--metadata", nargs="?", type=Path,
        default="Wordlist-metadata.json",
        help="Path to the metadata.json")
    parser.add_argument(
        "--debug-level", type=int, default=0,
        help="Debug level: Higher numbers are less forgiving")
    args = parser.parse_args()

    if args.db.startswith("sqlite:///"):
        args.db = args.db[len("sqlite:///"):]
    if args.db == ":memory:":
        args.db = ""
    # We have too many difficult database connections in different APIs, we
    # refuse in-memory DBs and use a temporary file instead.
    load_dataset(args.metadata, args.lexicon, args.db, args.cogsets)
<|MERGE_RESOLUTION|>--- conflicted
+++ resolved
@@ -318,13 +318,8 @@
 class ExcelCognateParser(ExcelParser):
     def __init__(self, output_dataset: pycldf.Dataset,
                  db_fname: str,
-<<<<<<< HEAD
                  top: int = 3,
                  cellparser: cell_parsers.NaiveCellParser = cell_parsers.CognateParser(),
-=======
-                 top: int = 3, left: int = 7,
-                 cellparser: cell_parsers.NaiveCellParser = cell_parsers.CellParser(),
->>>>>>> ee60e67d
                  row_header = ["set", "cldf_name", None],
                  check_for_match: t.List[str] = ["cldf_id"],
                  check_for_row_match: t.List[str] = ["cldf_name"],
