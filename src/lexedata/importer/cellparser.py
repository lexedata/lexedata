# -*- coding: utf-8 -*-
import re
import unicodedata
from typing import Tuple, Optional, Pattern, List, Dict

from lexedata.importer.exceptions import *

# functions for bracket checking, becoming obsolete with new cellparser
comment_bracket = lambda str: str.count("(") == str.count(")")

# TODO: ask Gereon about escaping
comment_escapes = re.compile(r"&[</\[{].+?(?:\s|.$)")

phonemic_pattern = re.compile(r"""
(?:^| # start of the line or
  (.*?(?<=[^&]))) #capture anything before phonemic, phonemic must not follow a &, i.e. & escapes
  (/[^/]+? #first phonemic element, not greedy,
           # special for phonemic: use [^/] instead of . to ensure correct escaping
  (?<=[^&])/  # applies only to phonemic: closer must not follow &, otherwise &/a/ texttext &/b/ will render / texttext &/
  (?:\s*[~%]\s*/[^/]+?/)*  #non capturing pattern for any repetition of [%~]/..../
)  #capture whole group
(.*)$ #capture the rest""", re.VERBOSE)
phonetic_pattern = re.compile(r"(?:^|(.*?(?<=[^&])))(\[.+?](?:\s*[~%]\s*\[.+?])*)(.*)$")
ortho_pattern = re.compile(r"(?:^|(.*?(?<=[^&])))(<.+?>(?:\s*[~%]\s*<.+?>)*)(.*)$")

source_pattern = re.compile(r"(?:^|(.*?(?<=[^&])))({.+?})(.*)$")  # just one source per form, must not be empty

my_form_pattern = {"phonemic": phonemic_pattern,
                   "phonetic": phonetic_pattern,
                   "orthographic": ortho_pattern,
                   "source": source_pattern}


class CellParser:
    illegal_symbols_description = re.compile(r"[</[{]")
    illegal_symbols_transcription = re.compile(r"[;]")
    form_pattern = my_form_pattern
    description_pattern = re.compile(r"^(.*?)(\(.+\))(.*)$")
    separator_pattern = re.compile(r"""
                 (?<=[}\)>/\]])    # The end of an element of transcription, not consumed
                 \s*               # Any amount of spaces
                 [,;]              # Some separator
                 \s*               # Any amount of spaces
                 (?=[</\[])        # Followed by the beginning of any transcription, but don't consume that bit""",
                                    re.VERBOSE)
    ignore_pattern = re.compile(r"^(.+)#.+?#(.*)$")  # anything between # # is replaced by an empty string

    def __init__(
            self,
            illegal_symbols_description: Optional[Pattern] = None,
            illegal_symbols_transcription: Optional[Pattern] = None,
            form_pattern: Optional[Dict[str, Pattern]] = None,
            description_pattern: Optional[Pattern] = None,
            separator_pattern: Optional[Pattern] = None,
            ignore_pattern: Optional[Pattern] = None):
        if separator_pattern is not None:
            self.separator_pattern = separator_pattern
        if illegal_symbols_description is not None:
            self.illegal_symbols_description = illegal_symbols_description
        if illegal_symbols_transcription is not None:
            self.illegal_symbols_transcription = illegal_symbols_transcription
        if form_pattern is not None:
            self.form_pattern = form_pattern
        if description_pattern is not None:
            self.description_pattern = description_pattern
        if ignore_pattern is not None:
            self.ignore_pattern = ignore_pattern

    def separate(self, values):
        values = unicodedata.normalize('NFKC', values)
        if self.separator_pattern:
            elements = self.separator_pattern.split(values)
            # clean elements list
            elements = [e.strip() for e in elements]  # no tailing white spaces
            # remove possible line break and ending commas
            elements[-1] = elements[-1].rstrip("\n").rstrip(",").rstrip(";")
            return elements
        else:
            return values

    @classmethod
    def bracket_checker(cls, opening, closing, string):
        assert len(opening) == len(closing) == 1, "Can only check single-character bracketing"
        b = 0
        for c in string:
            if c == opening:
                b += 1
            if c == closing:
                b -= 1
            if b < 0:
                return False
        return b == 0

    def parse_value(self, values, coordinate):
        raise NotImplementedError

    def parse(self, values, coordinate):
        self.coordinate = coordinate
        # replace ignore pattern with empty string
        while self.ignore_pattern.match(values):
            values = self.ignore_pattern.sub(r"\1\2", values)

        self.values = self.separate(values)
        for element in self.values:
            try:
                element = self.parse_value(element, coordinate)
                # assert no empty element
                if all(ele == "" for ele in element):
                    raise CellParsingError("empty values ''", self.coordinate)
                yield element
            # error handling
            except CellParsingError as err:
                print("CellParsingError: " + err.message)
                # input()
                continue

            except FormCellError as err:
                print(err)
                # input()
                continue

            except IgnoreCellError as err:
                print(err)
                # input()
                continue

            except SeparatorCellError as err:
                print(err)
                # input()
                continue


class CellParserLexical(CellParser):
    def parse_value(self, values, coordinate):
        return self.parsecell(values, coordinate)

    def parsecell(self, ele, coordinates) -> Tuple[
        Optional[str], Optional[str], Optional[str], Optional[str], Optional[str], Optional[str]]:
        """
        :param ele: is a form string; form string referring to a possibly (semicolon or)comma separated string of a form cell
        :return: list of cellsize containing parsed data of form string
        """
        if ele == "...":
            return [None] * 6

        else:
            mymatch = self.parse_form(ele, coordinates)

        mymatch = [e or '' for e in mymatch]
        phonemic, phonetic, ortho, description, source = mymatch

        variants = []
        if phonemic:
            phonemic = self.variants_separator(variants, phonemic, coordinates)
        if phonetic:
            phonetic = self.variants_separator(variants, phonetic, coordinates)
        if ortho:
            ortho = self.variants_separator(variants, ortho, coordinates)
        variants = ",".join(variants)

        if phonemic == phonetic == ortho == "":
            ele_dummy = (ele + " ")[:-1]
            while " " in ele_dummy:
                ele_dummy = ele.replace(" ", "")
            if not ele_dummy:
                raise IgnoreCellError("Empty Excel Cell", coordinates)
            else:
                errmessage = """IncompleteParsingError; this excel cell rendered an empty form after parsing\n
                                {}""".format(ele)
                raise CellParsingError(errmessage, coordinates)

        if description:
            if not self.bracket_checker("(", ")", description):
                raise FormCellError(description, "description", coordinates)

        return [phonemic, phonetic, ortho, description, source, variants]

    def parse_form(self, formele, coordinates):
        """checks if values of cells not in expected order, extract each value"""
        ele = (formele + ".")[:-1]  # force python to hard copy string
        # parse transcriptions and fill dictionary d
        d = dict()
        for lable, pat in self.form_pattern.items():
            mymatch = pat.match(ele)
            if mymatch:
                # delete match in cell
                d[lable] = mymatch.group(2)
                ele = pat.sub(r"\1\3", ele)
            else:
                d[lable] = None

        mydescription = ""
        # get all that is left of the string in () and add it to the comment
        while self.description_pattern.match(ele):
            description_candidate = self.description_pattern.match(ele).group(2)
            # no transcription symbols in comment
            if not self.illegal_symbols_description.search(description_candidate):
                mydescription += description_candidate
                ele = self.description_pattern.sub(r"\1\3", ele)
            else:  # check if comment is escaped correctly, if not, raise error

                # replace escaped elements and check for illegal content, if all good, add original_form
                escapes = comment_escapes.findall(description_candidate)
                original_form = description_candidate
                for e in escapes:
                    description_candidate = description_candidate.replace(e, "")
                if not self.illegal_symbols_description.search(description_candidate):
                    mydescription += original_form
                    ele = self.description_pattern.sub(r"\1\3", ele)
                else:  # illegal comment
                    raise FormCellError(description_candidate, "description", coordinates)

        # check that ele was parsed entirely, if not raise parsing error
        ele = ele.strip(" ")
        if not ele == "":
            # if just text left and no comment given, put text in comment
            # more than one token
            if len(ele) >= 1 and (not self.illegal_symbols_description.search(ele)):

                if not mydescription:
                    mydescription = ele
                else:
                    mydescription += ele

            else:
                errmessage = """IncompleteParsingError; probably illegal content\n
                after parsing {}  -  {} was left unparsed""".format(formele, ele)
                raise CellParsingError(errmessage, coordinates)

        # enclose comment if not properly enclosed
        if not self.bracket_checker("(", ")", mydescription):
            mydescription = "(" + mydescription + ")"
        d["description"] = mydescription
        form_cell = [d["phonemic"], d["phonetic"], d["orthographic"], d["description"], d["source"]]
        return form_cell

    @staticmethod
    def variants_scanner(string, symbol):
        """copies string, inserting closing brackets after symbol if necessary"""
        is_open = False
        closers = {"<": ">", "[": "]", "/": "/"}
        collector = ""
        starter = ""

        for char in string:

            if char in closers and not is_open:
                collector += char
                is_open = True
                starter = char

            elif char == symbol:
                if is_open:
                    collector += (closers[starter] + char + starter)
                else:
                    collector += char

            elif char in closers.values():
                collector += char
                is_open = False
                starter = ""

            elif is_open:
                collector += char

        return collector

    def variants_separator(self, variants_list, string, coordinate):
        if self.illegal_symbols_transcription.search(string):
            raise SeparatorCellError(string, coordinate)
        # force python to copy string
        text = (string + "&")[:-1]
        while " " in text:
            text = text.replace(" ", "")
        if "~" in string:
            values = self.variants_scanner(text, "~")
            values = values.split("~")
            first = values.pop(0)

            # add rest to variants prefixed with ~
            values = [("~" + e) for e in values]
            variants_list += values
            return first

        # inconsistent variants
        elif "%" in string:
            values = self.variants_scanner(text, "%")
            values = values.split("%")
            first = values.pop(0)

            # add rest to variants prefixed with ~
            values = [("%" + e) for e in values]
            variants_list += values
            return first
        else:
            return string


class CellParserCognate(CellParserLexical):

    def parse_value(self, values, coordinate):
        if values.isupper():
<<<<<<< HEAD
            print(IgnoreCellError(values, self.coordinate))

        self.set_elements(values)
=======
            raise IgnoreCellError(values, coordinate)
        else:
            return super().parse_value(values, coordinate)

>>>>>>> 6eb39e98
<|MERGE_RESOLUTION|>--- conflicted
+++ resolved
@@ -300,13 +300,6 @@
 
     def parse_value(self, values, coordinate):
         if values.isupper():
-<<<<<<< HEAD
-            print(IgnoreCellError(values, self.coordinate))
-
-        self.set_elements(values)
-=======
             raise IgnoreCellError(values, coordinate)
         else:
-            return super().parse_value(values, coordinate)
-
->>>>>>> 6eb39e98
+            return super().parse_value(values, coordinate)