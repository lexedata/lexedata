# -*- coding: utf-8 -*-
import re
import zipfile
import typing as t
from pathlib import Path

import unicodedata
import unidecode as uni
import pycldf
import openpyxl as op
<<<<<<< HEAD

import networkx

=======
import networkx
import zipfile
>>>>>>> a015e76c
from lingpy.compare.strings import ldn_swap


invalid_id_elements = re.compile(r"\W+")


def string_to_id(string: str) -> str:
    """Generate a useful id string from the string

    >>> string_to_id("trivial")
    'trivial'
    >>> string_to_id("Just 4 non-alphanumerical characters.")
    'just_4_non_alphanumerical_characters'
    >>> string_to_id("Это русский.")
    'eto_russkii'
    >>> string_to_id("该语言有一个音节。")
    'gai_yu_yan_you_yi_ge_yin_jie'
    >>> string_to_id("この言語には音節があります。")
    'konoyan_yu_nihayin_jie_gaarimasu'

    """
    # We nee to run this through valid_id_elements twice, because some word
    # characters (eg. Chinese) are unidecoded to contain non-word characters.
    # the japanese ist actually decoded incorrectly
    return invalid_id_elements.sub(
        "_", uni.unidecode(invalid_id_elements.sub("_", string)).lower()
    ).strip("_")


def clean_cell_value(cell: op.cell.cell.Cell):
    if cell.value is None:
        return ""
    if type(cell.value) == float:
        if cell.value == int(cell.value):
            return int(cell.value)
        return cell.value
    v = unicodedata.normalize("NFC", (cell.value or "").strip())
    if type(v) == float:
        if v == int(v):
            return int(v)
        return v
    if type(v) == int:
        return v
    try:
        return v.replace("\n", ";\t")
    except TypeError:
        return str(v)


def get_cell_comment(cell: op.cell.Cell) -> t.Optional[str]:
    return cell.comment.text.strip() if cell.comment else ""


if __name__ == "__main__":
    import argparse

    parser = argparse.ArgumentParser()
    parser.add_argument("file", nargs="+", type=Path)
    args = parser.parse_args()
    for file in args.file:
        content = file.open().read()
        file.open("w").write(unicodedata.normalize("NFKD", content))


def get_dataset(fname: Path) -> pycldf.Dataset:
    """Load a CLDF dataset.

    Load the file as `json` CLDF metadata description file, or as metadata-free
    dataset contained in a single csv file.

    The distinction is made depending on the file extension: `.json` files are
    loaded as metadata descriptions, all other files are matched against the
    CLDF module specifications. Directories are checked for the presence of
    any CLDF datasets in undefined order of the dataset types.

    Parameters
    ----------
    fname : str or Path
        Path to a CLDF dataset

    Returns
    -------
    Dataset
    """
    fname = Path(fname)
    if not fname.exists():
        raise FileNotFoundError("{:} does not exist".format(fname))
    if fname.suffix == ".json":
        return pycldf.dataset.Dataset.from_metadata(fname)
    return pycldf.dataset.Dataset.from_data(fname)


def edit_distance(text1: str, text2: str) -> float:
    # We request LingPy as dependency anyway, so use its implementation
    if not text1 and not text2:
        return 0.3
    text1 = uni.unidecode(text1 or "").lower()
    text2 = uni.unidecode(text2 or "").lower()
    length = max(len(text1), len(text2))
    return ldn_swap(text1, text2, normalized=False) / length


def load_clics():
    gml_file = (
        Path(__file__).parent / "data/clics-clics3-97832b5/clics3-network.gml.zip"
    )
    if not gml_file.exists():
        import urllib.request

<<<<<<< HEAD
=======
        print("Installing clics")
>>>>>>> a015e76c
        file_name, headers = urllib.request.urlretrieve(
            "https://zenodo.org/record/3687530/files/clics/clics3-v1.1.zip?download=1"
        )
        zfobj = zipfile.ZipFile(file_name)
        zfobj.extract(
            "clics-clics3-97832b5/clics3-network.gml.zip",
            Path(__file__).parent / "data/",
        )
    gml = zipfile.ZipFile(gml_file).open("graphs/network-3-families.gml", "r")
    return networkx.parse_gml(line.decode("utf-8") for line in gml)<|MERGE_RESOLUTION|>--- conflicted
+++ resolved
@@ -8,14 +8,9 @@
 import unidecode as uni
 import pycldf
 import openpyxl as op
-<<<<<<< HEAD
 
 import networkx
 
-=======
-import networkx
-import zipfile
->>>>>>> a015e76c
 from lingpy.compare.strings import ldn_swap
 
 
@@ -125,10 +120,6 @@
     if not gml_file.exists():
         import urllib.request
 
-<<<<<<< HEAD
-=======
-        print("Installing clics")
->>>>>>> a015e76c
         file_name, headers = urllib.request.urlretrieve(
             "https://zenodo.org/record/3687530/files/clics/clics3-v1.1.zip?download=1"
         )
