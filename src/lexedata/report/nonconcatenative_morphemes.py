import typing as t

import pycldf

import lexedata.cli as cli
from lexedata.util import parse_segment_slices


def segment_to_cognateset(
<<<<<<< HEAD
    dataset: pycldf.Dataset, cognatesets_filter: t.Iterable, logger=None
=======
    dataset: pycldf.Dataset,
    cognatesets: t.Iterable,
    logger: cli.logging.Logger = cli.logger,
>>>>>>> 948f2cb9
):
    # required fields
    c_cognate_cognateset = dataset.column_names.cognates.cognatesetReference
    c_form_segments = dataset.column_names.forms.segments
    c_form_id = dataset.column_names.forms.id
    c_cognate_id = dataset.column_names.cognates.id
    c_cognate_form = dataset.column_names.cognates.formReference
    c_cognate_slice = dataset.column_names.cognates.segmentSlice

    forms = {f[c_form_id]: f for f in dataset["FormTable"]}
    cognateset_cache: t.Dict[t.Optional[str], int] = {
        cognateset["ID"]: c
        for c, cognateset in enumerate(dataset["CognatesetTable"], 1)
        if cognatesets_filter is None or cognateset["ID"] in cognatesets_filter
    }
    cognateset_cache[None] = 0

    which_segment_belongs_to_which_cognateset: t.Dict[str, t.List[t.Set[str]]] = {}
    for j in dataset["CognateTable"]:
        if j[c_cognate_form] in forms and j[c_cognate_cognateset] in cognateset_cache:
            form = forms[j[c_cognate_form]]
            if j[c_cognate_form] not in which_segment_belongs_to_which_cognateset:
                which_segment_belongs_to_which_cognateset[j[c_cognate_form]] = [
                    set() for _ in form[c_form_segments]
                ]
            try:
                segments_judged = list(parse_segment_slices(j[c_cognate_slice]))
            except ValueError:
                logger.warning(
                    f"In judgement {j[c_cognate_id]}, segment slice {j[c_cognate_slice]} has start after end."
                )
                continue
            old_s = None
            for s in segments_judged:
                if old_s is not None and old_s + 1 != s:
                    logger.warning(
                        f"In judgement {j[c_cognate_id]}, segment {s+1} follows segment {old_s}, so the morpheme is non-contiguous"
                    )
                try:
                    cognatesets = which_segment_belongs_to_which_cognateset[
                        j[c_cognate_form]
                    ][s]
                except IndexError:
                    logger.warning(
<<<<<<< HEAD
                        f"In judgement {j[c_cognate_id]}, segment slice {j[c_cognate_slice]} points outside valid range 1:{len(form[c_form_segments])}."
=======
                        f"In judgement {j}, segment slice point outside valid range 0:{len(form[c_form_segments])}."
>>>>>>> 948f2cb9
                    )
                    continue
                if cognatesets:
                    logger.warning(
                        f"In judgement {j[c_cognate_id]}, segment {s+1} is associated with cognate set {j[c_cognate_cognateset]}, but was already in {cognatesets}."
                    )
                cognatesets.add(j[c_cognate_cognateset])

    return which_segment_belongs_to_which_cognateset


if __name__ == "__main__":
    parser = cli.parser(
        description="List segments that indicate non-concatenative morphology "
    )
    parser.add_argument(
        "--cognatesets",
        type=str,
        nargs="*",
        default=None,
        help="",
    )
    args = parser.parse_args()
    logger = cli.setup_logging(args)
    segment_to_cognateset(
        dataset=pycldf.Dataset.from_metadata(args.metadata),
<<<<<<< HEAD
        cognatesets_filter=args.cognatesets,
=======
        cognatesets=args.cognatesets,
>>>>>>> 948f2cb9
        logger=logger,
    )<|MERGE_RESOLUTION|>--- conflicted
+++ resolved
@@ -7,13 +7,9 @@
 
 
 def segment_to_cognateset(
-<<<<<<< HEAD
-    dataset: pycldf.Dataset, cognatesets_filter: t.Iterable, logger=None
-=======
     dataset: pycldf.Dataset,
-    cognatesets: t.Iterable,
+    cognatesets: t.Optional[t.Iterable],
     logger: cli.logging.Logger = cli.logger,
->>>>>>> 948f2cb9
 ):
     # required fields
     c_cognate_cognateset = dataset.column_names.cognates.cognatesetReference
@@ -27,7 +23,7 @@
     cognateset_cache: t.Dict[t.Optional[str], int] = {
         cognateset["ID"]: c
         for c, cognateset in enumerate(dataset["CognatesetTable"], 1)
-        if cognatesets_filter is None or cognateset["ID"] in cognatesets_filter
+        if cognatesets is None or cognateset["ID"] in cognatesets
     }
     cognateset_cache[None] = 0
 
@@ -58,11 +54,7 @@
                     ][s]
                 except IndexError:
                     logger.warning(
-<<<<<<< HEAD
                         f"In judgement {j[c_cognate_id]}, segment slice {j[c_cognate_slice]} points outside valid range 1:{len(form[c_form_segments])}."
-=======
-                        f"In judgement {j}, segment slice point outside valid range 0:{len(form[c_form_segments])}."
->>>>>>> 948f2cb9
                     )
                     continue
                 if cognatesets:
@@ -89,10 +81,6 @@
     logger = cli.setup_logging(args)
     segment_to_cognateset(
         dataset=pycldf.Dataset.from_metadata(args.metadata),
-<<<<<<< HEAD
-        cognatesets_filter=args.cognatesets,
-=======
         cognatesets=args.cognatesets,
->>>>>>> 948f2cb9
         logger=logger,
     )