--- conflicted
+++ resolved
@@ -132,19 +132,10 @@
 
 
 def check_unicode_data(
-<<<<<<< HEAD
-    dataset: pycldf, unicode_form: str = "NFC", logger: cli.logger = cli.logger
-) -> bool:
-    # TODO: @Gereon: apply to whole dataset, form table or only #form
-    for table in dataset.tables:
-        id = dataset[table, "id"].name
-        for row in table:
-=======
     dataset: pycldf.Dataset, unicode_form: str = "NFC", logger: cli.logger = cli.logger
 ) -> bool:
     for table in dataset.tables:
         for r, row in enumerate(table, 1):
->>>>>>> 8279d92b
             for value in row.values():
                 if isinstance(value, str):
                     if not unicodedata.is_normalized(unicode_form, value):
@@ -203,9 +194,6 @@
     return valid
 
 
-<<<<<<< HEAD
-def check_empty_forms(dataset: pycldf.Dataset, logger: cli.logger = cli.logger):
-=======
 def check_na_form_has_no_alternative(
     dataset: types.Wordlist[
         types.Language_ID,
@@ -217,48 +205,10 @@
     logger: cli.logging.Logger = cli.logger,
 ):
     valid = True
->>>>>>> 8279d92b
     c_f_id = dataset["FormTable", "id"].name
     c_f_form = dataset["FormTable", "form"].name
     c_f_concept = dataset["FormTable", "parameterReference"].name
     c_f_language = dataset["FormTable", "languageReference"].name
-<<<<<<< HEAD
-    forms_to_concepts = defaultdict(set)
-    separator = (
-        dataset["FormTable"]
-        .get_column(dataset.column_names.forms.parameterReference)
-        .separator
-    )
-    for f in dataset["FormTable"]:
-        if separator:
-            for c in f[c_f_concept]:
-                forms_to_concepts[c].add(f[c_f_id])
-        else:
-            forms_to_concepts[f[c_f_concept]].add(f[c_f_id])
-    forms_to_languages = defaultdict(set)
-    for f in dataset["FormTable"]:
-        forms_to_languages[f[c_f_language]].add(f[c_f_id])
-    empty_forms = [f for f in dataset["FormTable"] if f[c_f_form] is None]
-    for form in empty_forms:
-        try:
-            if separator:
-                for c in form[c_f_concept]:
-                    assert forms_to_concepts[c].intersection(
-                        forms_to_languages[form[c_f_language]]
-                    ) == {form[c_f_id]}
-            else:
-                assert forms_to_concepts[form[c_f_concept]].intersection(
-                    forms_to_languages[form[c_f_language]]
-                ) == {form[c_f_id]}
-        except AssertionError:
-            log_or_raise(
-                message=f"Non empty forms exist for the empty form {form[c_f_id]} with identical "
-                f"parameter and language reference",
-                log=logger,
-            )
-            return False
-    return True
-=======
     forms_by_concepts: t.Dict[types.Parameter_ID, t.Set[types.Form_ID]] = t.DefaultDict(
         set
     )
@@ -281,7 +231,6 @@
                 )
                 valid = False
     return valid
->>>>>>> 8279d92b
 
 
 if __name__ == "__main__":
