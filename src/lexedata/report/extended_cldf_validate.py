"""Validate (and, where possible, fix) a CLDF wordlist.

This script runs some more validators specific to (editing-friendly) CLDF
Wordlist data sets in addition to the validation implemented in the `pycldf`
core.

"""

import typing as t

import pycldf

# from clldutils.misc import log_or_raise

from lexedata import cli
from lexedata.util import parse_segment_slices, cache_table


def log_or_raise(message, log=None):
    logger.warning(message)


def check_segmentslice_separator(dataset, log=None) -> bool:
    if dataset["FormTable", "segments"].separator != " ":
        log_or_raise(
            'FormTable segment separator must be " " (space) for downstream lexedata tools to work.',
            log=log,
        )
        return False
    return True


def check_cognate_table(dataset: pycldf.Wordlist, log=None) -> bool:
    """Check that the CognateTable makes sense.

    The cognate table MUST have an indication of forms, in a #formReference
    column, and cognate sets, in a #cognatesetReference column. It SHOULD have
    segment slices (#segmentSlice) and alignments (#alignment).

     - The segment slice must be a valid (1-based, inclusive) slice into the segments of the form
     - The alignment must match the segment slice applied to the segments of the form
     - The length of the alignment must match the lengths of other alignments of that cognate set
     - Missing forms (Including "-" for “concept not available in language” must not be in cognatesets)

    Having no cognates is a valid choice for a dataset, so this function returns True if no CognateTable was found.

    """

    # First, load all forms that are referenced in the CognateTable

    try:
        cognatetable = dataset["CognateTable"]
    except KeyError:
        # Having no cognates is a valid choice for a dataset.
        return True

    try:
        c_form = dataset["CognateTable", "formReference"].name
    except KeyError:
        log_or_raise("CognateTable does not have a #formReference column.", log=log)
        # All further checks don't make sense, return early.
        return False

    try:
        c_cognateset = dataset["CognateTable", "cognatesetReference"].name
    except KeyError:
        log_or_raise(
            "CognateTable does not have a #cognatesetReference column.", log=log
        )
        # All further checks don't make sense, return early.
        return False

    # The CLDF specifications state that foreign key references take precedence
    # over the implicit semantics of a `#xxxReference` column pointing to an
    # `#id` column, so we need to find forms by the stated foreign key
    # relationship.
    for foreign_key in cognatetable.tableSchema.foreignKeys:
        if foreign_key.columnReference == [c_form]:
            referenced_table = str(foreign_key.reference.resource)
            # A multi-column column reference for a single-column foreign key
            # makes no sense, so use tuple unpacking to extract the only
            # element from that list.
            (referenced_column,) = foreign_key.reference.columnReference
            if (
                not dataset[referenced_table].common_props["dc:conformsTo"]
                == "http://cldf.clld.org/v1.0/terms.rdf#FormTable"
            ):
                log_or_raise(
                    "CognateTable #formReference does not reference a FormTable.",
                    log=log,
                )
            break
    else:
        log_or_raise("CognateTable #formReference must be a foreign key.", log=log)
        # All further checks don't make sense, return early.
        return False

    try:
        c_sslice = dataset["CognateTable", "segmentSlice"].name
    except KeyError:
        log_or_raise("CognateTable does not have a #segmentSlice column.", log=log)
        c_sslice = None

    try:
        c_alignment = dataset["CognateTable", "alignment"].name
    except KeyError:
        log_or_raise("CognateTable does not have a #segmentSlice column.", log=log)
        c_alignment = None

    if c_sslice is None and c_alignment is None:
        # No additional data concerning the associations between forms and
        # cognate sets. That's sad, but valid.
        # All further checks don't make sense, return early.
        return True

    try:
        c_f_form = dataset[referenced_table, "form"].name

        def form_given(row):
            return row[c_f_form] and row[c_f_form].strip() != "-"

    except KeyError:
        if dataset[referenced_table] == dataset["FormTable"]:
            log_or_raise("FormTable does not have a #form column.", log=log)

        def form_given(row):
            return True

    # Check whether each row is valid.
    all_judgements_okay = True
    forms = cache_table(
        dataset,
        columns={"segments": dataset[referenced_table, "segments"].name},
        table=referenced_table,
        index_column=referenced_column,
        filter=form_given,
    )
    missing_forms = cache_table(
        dataset,
        columns={},
        table=referenced_table,
        index_column=referenced_column,
        filter=lambda row: not form_given(row),
    )
    cognateset_alignment_lengths: t.DefaultDict[t.Any, t.Set[int]] = t.DefaultDict(set)

    for f, j, judgement in dataset["CognateTable"].iterdicts(
        log=log, with_metadata=True
    ):
<<<<<<< HEAD
        try:
            form_segments = forms[judgement[c_form]]
        except KeyError:
            if judgement[c_form] in missing_forms:
                log_or_raise(
                    "In {}, row {}: NA form was judged to be in cognate set.".format(
                        f, j
                    ),
                    log=log,
                )
            # The case of a missing foreign key in general is already handled
            # by the basic CLDF validator.
            continue
=======
        form_segments = forms[judgement[c_form]]["segments"]
>>>>>>> 210c083b
        if c_sslice is not None:
            if not judgement[c_sslice]:
                log_or_raise("In {}, row {}: Empty segment slice".format(f, j), log=log)
                continue
            included_segments = list(parse_segment_slices(judgement[c_sslice]))
            if max(included_segments) >= len(form_segments):
                log_or_raise(
                    "In {}, row {}: Segment slice {} is invalid for segments {}".format(
                        f,
                        j,
                        judgement[c_sslice],
                        form_segments,
                    ),
                    log=log,
                )
                all_judgements_okay = False
        else:
            included_segments = list(range(len(form_segments)))

        if c_alignment:
            # Length of alignment should match length of every other alignment in this cognate set.
            lengths = cognateset_alignment_lengths[judgement[c_cognateset]]
            alignment_length = len(judgement[c_alignment])
            if lengths and alignment_length not in lengths:
                log_or_raise(
                    "In {}, row {}: Alignment has length {}, other alignments of cognateset {} have length(s) {}".format(
                        f, j, alignment_length, judgement[c_cognateset], lengths
                    ),
                    log=log,
                )
                all_judgements_okay = False
            elif not lengths:
                lengths.add(alignment_length)

            # Alignment when gaps are removed should match segments. TODO:
            # Should we permit other gap characters? Where do we know them
            # from? TODO: To be more robust when segments are separated into
            # morphemes, not individual segments, compare alignment and
            # segments space-separated.
            without_gaps = " ".join([c for c in judgement[c_alignment] if c != "-"])
            actual_segments = " ".join(form_segments[i] for i in included_segments)
            if without_gaps.strip() != actual_segments.strip():
                log_or_raise(
                    "In {}, row {}: Referenced segments in form resolve to {}, while alignment contains segments {}.".format(
                        f, j, actual_segments, without_gaps
                    ),
                    log=log,
                )
                all_judgements_okay = False

    return all_judgements_okay


def check_id_format(ds):
    correct = True
    for table in ds.tables:
        # Every table SHOULD have an ID column
        try:
            id_column = ds[table, "id"]
        except KeyError:
            logger.warning("Table %s has no identifier column.", table.url)
            correct = False
            continue

        # All IDs SHOULD be [a-zA-Z0-9_-]+
        datatype = id_column.datatype
        if datatype.base == "string":
            if not datatype.format:
                correct = False
                logger.warning(
                    "Table %s has an unconstrained ID column %s. Consider setting its format to [a-zA-Z0-9_-]+ and/or running `lexedata.edit.simplify_ids`.",
                    table.url,
                    id_column.name,
                )
            else:
                if datatype.format not in {
                    "[a-zA-Z0-9_\\-]+",
                    "[a-zA-Z0-9_-]+",
                    "[a-zA-Z0-9\\-_]+",
                    "[a-z0-9_]+",
                }:
                    logger.warning(
                        "Table %s has a string ID column %s with format %s. I am too dumb to check whether that's a subset of [a-zA-Z0-9_-]+ (which is fine) or not (in which case maybe change it).",
                        table.url,
                        id_column.name,
                        datatype.format,
                    )

        elif datatype.base == "integer":
            logger.info(
                "Table %s has integer ID column %s. This is okay, I hope I will not mess it up.",
                table.url,
                id_column.name,
            )

        # IDs should be primary keys and primary keys IDs (not official part of the CLDF specs)
        if table.tableSchema.primaryKey != [id_column.name]:
            logger.warning(
                "Table %s has ID column %s, but primary key %s",
                table.url,
                id_column.name,
                table.tableSchema.primaryKey,
            )
            correct = False

    return correct


if __name__ == "__main__":
    parser = cli.parser(description=__doc__)
    args = parser.parse_args()
    logger = cli.setup_logging(args)

    dataset = pycldf.Dataset.from_metadata(args.metadata)

    dataset.auto_constraints()

    # Assume the dataset is conform with CLDF until proven otherwise.
    correct = True

    # Run basic CLDF validate
    correct &= dataset.validate(log=logger)

    # All IDs should be [a-zA-Z0-9_-]+, and should be primary keys
    correct &= check_id_format(dataset)

    # Check reference properties/foreign keys

    # no ID of a reference that contains separators may contain that separator

    # Check segment slice separator is space
    correct &= check_segmentslice_separator(dataset)

    # Check that the CognateTable makes sense
    correct &= check_cognate_table(dataset)

    #  Empty forms may exist, but only if there is no actual form for the concept and the language, and probably given some other constraints.

    #  All files should be in NFC normalized unicode<|MERGE_RESOLUTION|>--- conflicted
+++ resolved
@@ -147,9 +147,8 @@
     for f, j, judgement in dataset["CognateTable"].iterdicts(
         log=log, with_metadata=True
     ):
-<<<<<<< HEAD
         try:
-            form_segments = forms[judgement[c_form]]
+            form_segments = forms[judgement[c_form]]["segments"]
         except KeyError:
             if judgement[c_form] in missing_forms:
                 log_or_raise(
@@ -161,9 +160,7 @@
             # The case of a missing foreign key in general is already handled
             # by the basic CLDF validator.
             continue
-=======
-        form_segments = forms[judgement[c_form]]["segments"]
->>>>>>> 210c083b
+
         if c_sslice is not None:
             if not judgement[c_sslice]:
                 log_or_raise("In {}, row {}: Empty segment slice".format(f, j), log=log)
