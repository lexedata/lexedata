import enum
import typing as t
from tabulate import tabulate

import pycldf

import lexedata.cli as cli
import lexedata.types as types


class Missing(enum.Enum):
    IGNORE = 0
    COUNT_NORMALLY = 1
    KNOWN = 2


def coverage_report(
    dataset: types.Wordlist[
        types.Language_ID,
        types.Form_ID,
        types.Parameter_ID,
        types.Cognate_ID,
        types.Cognateset_ID,
    ],
    min_percentage: float,
    with_concept: t.Iterable[types.Parameter_ID],
    missing: Missing = Missing.KNOWN,
    only_coded: bool = True,
) -> t.Tuple[t.List[str], t.List[str]]:
    coded: t.Container[types.Form_ID]
    if only_coded:
        coded = set()
        try:
            c_j_form = dataset["CognateTable", "formReference"].name
            form_column_referred_to_by_judgements = ""
            for foreign_key in dataset["CognateTable"].tableSchema.foreignKeys:
                if foreign_key.columnReference == [c_j_form]:
                    (
                        form_column_referred_to_by_judgements,
                    ) = foreign_key.reference.columnReference
            for judgement in dataset["CognateTable"]:
                coded.add(judgement[c_j_form])
        except KeyError:
            logger.warning(
                "You requested that I only count cognate coded forms, but you have no CognateTable containing judgements. Expect an empty report."
            )
    else:
        form_column_referred_to_by_judgements = dataset["FormTable", "id"].name
        coded = types.WorldSet()

    languages = {}
    try:
        c_l_id = dataset["LanguageTable", "id"].name
        c_l_name = dataset["LanguageTable", "name"].name
        for language in dataset["LanguageTable"]:
            languages[language[c_l_id]] = language
    except KeyError:
        pass

    concepts: t.DefaultDict[str, t.Counter[str]] = t.DefaultDict(t.Counter)
    multiple_concepts = bool(dataset["FormTable", "parameterReference"].separator)
    c_concept = dataset["FormTable", "parameterReference"].name
    c_language = dataset["FormTable", "languageReference"].name
    c_form = dataset["FormTable", "form"].name
    for form in dataset["FormTable"]:
        languages.setdefault(form[c_language], {})
        if form[form_column_referred_to_by_judgements] not in coded:
            continue
        if missing == Missing.IGNORE and (not form[c_form] or form[c_form] == "-"):
            continue
        if missing == Missing.KNOWN and not form[c_form]:
            continue
        if multiple_concepts:
            for c in form[c_concept]:
                concepts[form[c_language]][c] += 1
        else:
            concepts[form[c_language]][form[c_concept]] += 1

    # load primary concepts and number of concepts
    c_c_id = dataset["ParameterTable", "id"].name
    try:
        primary_concepts = [
            c[c_c_id] for c in dataset["ParameterTable"] if c["Primary"]
        ]
    except KeyError:
        cli.logger.warning(
            "ParameterTable doesn't contain a column 'Primary'. Primary concepts couldn't be loaded. "
            "Loading all concepts."
        )
        primary_concepts = [c[c_c_id] for c in dataset["ParameterTable"]]

    total_number_concepts = len(list(dataset["ParameterTable"]))

    data_languages = []
    for language, metadata in languages.items():
        conceptlist = concepts[language]
        try:
            synonyms = sum(conceptlist.values()) / len(conceptlist)
        except ZeroDivisionError:
            synonyms = float("nan")

        # percentage of all concepts covered by this language
        conceptlist_percentage = len(conceptlist) / total_number_concepts
        if conceptlist_percentage * 100 < min_percentage:
            continue

<<<<<<< HEAD
        if not [c for c in conceptlist if c in with_concept]:
=======
        if not all(c in conceptlist for c in with_concept):
>>>>>>> 4d5d20bd
            continue

        # count primary concepts
        primary_count = 0
        for c in primary_concepts:
            if c in conceptlist:
                primary_count += 1
        # if args.languages_only:
        #     print(language)
        data_languages.append(
            [
                metadata[c_l_id],
                metadata[c_l_name],
                primary_count,
                conceptlist_percentage,
                synonyms,
            ]
        )
    return data_languages


def coverage_report_concepts(
    dataset: pycldf.Dataset,
):
    # TODO: This assumes the existence of a ParameterTable. The script should
    # still work if none exists. TODO: In addition, we decided to not formalize
    # primary concepts, so this should instead depend on a command line
    # argument, either supplementing or replacing --with-concepts.
    c_c_id = dataset["ParameterTable", "id"].name
    try:
        # Load primary concepts if possible.
        primary_concepts = [
            c[c_c_id] for c in dataset["ParameterTable"] if c["Primary"]
        ]
    except KeyError:
        cli.logger.warning(
            "ParamterTable doesn't contain a column 'Primary'. Primary concepts couldn't be loaded. "
            "Loading all concepts."
        )
        primary_concepts = [c[c_c_id] for c in dataset["ParameterTable"]]
    # get the foreign keys pointing to the required tables
    foreign_key_parameter = ""
    for foreign_key in dataset["FormTable"].tableSchema.foreignKeys:
        if foreign_key.reference.resource == dataset["ParameterTable"].url:
            foreign_key_parameter = foreign_key.columnReference[0]

    foreign_key_language = ""
    for foreign_key in dataset["FormTable"].tableSchema.foreignKeys:
        if foreign_key.reference.resource == dataset["LanguageTable"].url:
            foreign_key_language = foreign_key.columnReference[0]

    multiple_concepts = bool(dataset["FormTable", "parameterReference"].separator)
    c_concept = foreign_key_parameter
    c_language = foreign_key_language
    # for each concept count the languages
    concepts_to_languages: t.DefaultDict[str, t.List[str]] = t.DefaultDict(list)
    for form in dataset["FormTable"]:
        if multiple_concepts:
            language = form[c_language]
            for concept in form[c_concept]:
                if (
                    language not in concepts_to_languages[concept]
                    and concept in primary_concepts
                ):
                    concepts_to_languages[concept].append(language)
        else:
            concept = form[c_concept]
            language = form[c_language]
            if (
                language not in concepts_to_languages[concept]
                and concept in primary_concepts
            ):
                concepts_to_languages[concept].append(language)

    data_concepts = []
    for k, v in concepts_to_languages.items():
        data_concepts.append([k, len(set(v))])

    return data_concepts


if __name__ == "__main__":
    parser = cli.parser(
        description="Summarise coverage, i.e. how many concepts are known for each language."
    )
    # parser.add_argument(
    #     "--min-concepts",
    #     default=0,
    #     type=int,
    #     help="Only include languages with at least M concepts",
    #     metavar="M",
    # )
    parser.add_argument(
        "--min-percentage",
        default=0,
        type=float,
        help="Only include languages with at least M%% concepts",
        metavar="M",
    )
    parser.add_argument(
        "--languages-only",
        "-l",
        action="store_true",
        default=False,
        help="Only list matching languages, don't report statistics",
    )
    parser.add_argument(
        "--with-concepts",
        "-c",
        action=cli.ListOrFromFile,
        metavar="CONCEPT",
        help="Only include languages that have a form for each CONCEPT.",
    )
    parser.add_argument(
        "--concept-report",
        "-r",
        action="store_true",
        default=False,
        help="Output separate report with concepts and the number of languages that attest them",
    )

    parser.add_argument(
        "--coded",
        action="store_true",
        default=False,
        help="Include only forms that are assigned to at least one cognate class",
    )
    parser.add_argument(
        "--missing",
        choices=list(Missing.__members__),
        default="IGNORE",
        help="How to report missing and NA forms, i.e. forms with #form '' or '-'. The following options exist:"
        "IGNORE: ignore all such forms;"
        "COUNT_NORMALLY: count all such forms as if they were normal forms;"
        "KNOWN: count NA forms ('-') as if they were normal forms;",
    )
    args = parser.parse_args()
    logger = cli.setup_logging(args)

    if str(args.metadata).endswith(".json"):
        dataset = pycldf.Wordlist.from_metadata(args.metadata)
    else:
        cli.Exit.INVALID_DATASET(
            "You must specify the path to a valid metadata file (--metadata path/to/Filename-metadata.json)."
        )
    data = coverage_report(
        dataset,
        args.min_percentage,
        args.with_concepts,
        missing=Missing.__members__[args.missing],
        only_coded=args.coded,
    )

    # TODO: consider generic way of writing the header
    if args.languages_only:
        print(*[language[0] for language in data], sep="\n")
    else:
        print(
            tabulate(
                data,
                headers=[
                    "Language_ID",
                    "Language_Name",
                    "Number of primary concepts",
                    "Percentage of total concepts",
                    "Synonyms",
                ],
                stralign="left",
                numalign="right",
            )
        )

        if args.concept_report:
            data = coverage_report_concepts(dataset=dataset)
            print(
                tabulate(
                    data,
                    headers=[
                        "Concept_ID",
                        "Language_Count",
                    ],
                    stralign="left",
                    numalign="right",
                )
            )<|MERGE_RESOLUTION|>--- conflicted
+++ resolved
@@ -104,11 +104,7 @@
         if conceptlist_percentage * 100 < min_percentage:
             continue
 
-<<<<<<< HEAD
-        if not [c for c in conceptlist if c in with_concept]:
-=======
         if not all(c in conceptlist for c in with_concept):
->>>>>>> 4d5d20bd
             continue
 
         # count primary concepts
