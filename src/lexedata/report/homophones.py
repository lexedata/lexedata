--- conflicted
+++ resolved
@@ -60,11 +60,10 @@
         for form, meanings in forms.items():
             if len(meanings) == 1:
                 continue
-<<<<<<< HEAD
-            clics_nodes = [concepticon.get(concept) for concept in meanings]
-=======
-            clics_nodes = {concepticon.get(concept) for concept, form_id in meanings}
->>>>>>> 5d4fcf83
+
+            meanings_list = list(meanings)
+            meanings_list.pop(-1)
+            clics_nodes = {concepticon.get(concept) for concept in meanings}
             if None in clics_nodes:
                 x = "(but at least one concept not found):"
             else:
@@ -74,17 +73,11 @@
                 output.writerow(["Unknown", x, lang, form, meanings])
                 print("Unknown:", lang, form, meanings)
             elif nx.is_connected(clics.subgraph(clics_nodes)):
-<<<<<<< HEAD
                 output.writerow(["Connected", x, lang, form, meanings])
                 print("Connected:", x, lang, form, meanings)
             else:
                 output.writerow(["Unconnected", x, lang, form, meanings])
                 print("Unconnected:", x, lang, form, meanings)
-=======
-                print("Connected", x, lang, form, meanings)
-            else:
-                print("Unconnected", x, lang, form, meanings)
->>>>>>> 5d4fcf83
 
 
 if __name__ == "__main__":
